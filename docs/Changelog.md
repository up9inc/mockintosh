--- conflicted
+++ resolved
@@ -101,11 +101,8 @@
 
 # Roadmap Ideas
 
-<<<<<<< HEAD
 - support fragment same way we support query string - both in `path` and as standalone `fragment` option
-=======
 - cli argument to set the tag
->>>>>>> ff067a83
 - add support of array/list parameters on query strings like
   `/service2q?a=b&a=c` or `/service2q?a[]=b&a[]=c` and form data with multiple values for the same key to the request
   matching logic
