#!/usr/bin/python3
# -*- coding: utf-8 -*-

"""
.. module:: __init__
    :synopsis: Contains classes that tests mock server's features.
"""

import os
import random
import re
import time
import json
import socket
import logging
import threading
import subprocess
from urllib.parse import urlparse
from datetime import datetime, timedelta, timezone
from typing import (
    Union
)

import yaml
import pytest
import httpx
from openapi_spec_validator import validate_spec
from jsonschema.validators import validate as jsonschema_validate
from backports.datetime_fromisoformat import MonkeyPatch

import mockintosh
from mockintosh import kafka, start_render_queue
from mockintosh.constants import PROGRAM, BASE64, PYBARS, JINJA
from mockintosh.performance import PerformanceProfile
from mockintosh.helpers import _b64encode
from utilities import (
    tcping,
    run_mock_server,
    get_config_path,
    nostdout,
    nostderr,
    is_valid_uuid,
    is_ascii
)

MonkeyPatch.patch_fromisoformat()

__location__ = os.path.abspath(os.path.dirname(__file__))

configs = [
    'configs/json/hbs/common/config.json',
    'configs/json/j2/common/config.json',
    'configs/yaml/hbs/common/config.yaml',
    'configs/yaml/j2/common/config.yaml'
]

MGMT = os.environ.get('MGMT', 'https://localhost:8000')
SRV_8000 = os.environ.get('SRV1', 'http://localhost:8000')
SRV_8001 = os.environ.get('SRV1', 'http://localhost:8001')
SRV_8002 = os.environ.get('SRV2', 'http://localhost:8002')
SRV_8003 = os.environ.get('SRV2', 'http://localhost:8003')
SRV_8004 = os.environ.get('SRV2', 'http://localhost:8004')

SRV_8001_HOST = 'service1.example.com'
SRV_8002_HOST = 'service2.example.com'
SRV_8003_HOST = 'service3.example.com'
SRV_8004_HOST = 'service4.example.com'

SRV_8001_SSL = SRV_8001[:4] + 's' + SRV_8001[4:]
SRV_8002_SSL = SRV_8002[:4] + 's' + SRV_8002[4:]
SRV_8003_SSL = SRV_8003[:4] + 's' + SRV_8003[4:]

KAFKA_ADDR = os.environ.get('KAFKA_ADDR', 'localhost:9092')
KAFKA_CONSUME_WAIT = os.environ.get('KAFKA_CONSUME_WAIT', 10)

HAR_JSON_SCHEMA = {"$ref": "https://raw.githubusercontent.com/undera/har-jsonschema/master/har-schema.json"}

should_cov = os.environ.get('COVERAGE_PROCESS_START', False)


class DefinitionMockForKafka():
    def __init__(self, source_dir, template_engine, rendering_queue):
        self.source_dir = source_dir
        self.template_engine = template_engine
        self.rendering_queue = rendering_queue
        self.data = {}
        self.logs = None
        self.stats = None


@pytest.mark.parametrize(('config'), configs)
class TestCommon:

    def setup_method(self):
        config = self._item.callspec.getparam('config')
        self.mock_server_process = run_mock_server(get_config_path(config))

    def teardown_method(self):
        self.mock_server_process.terminate()
        try:
            self.mock_server_process.join(10)
            logging.debug("Process has terminated: %s", self.mock_server_process.exitcode)
        except subprocess.TimeoutExpired:
            logging.warning("Process has not terminated, killing it")
            self.mock_server_process.kill()
            self.mock_server_process.join(5)

    def test_ping_ports(self, config):
        ports = (8001, 8002)
        for port in ports:
            result, _ = tcping('localhost', port)
            if not result:
                raise AssertionError("Port %d is closed!" % port)

    def test_users(self, config):
        resp = httpx.get(SRV_8001 + '/users', headers={'Host': SRV_8001_HOST})
        assert 200 == resp.status_code
        assert resp.headers['Content-Type'] == 'application/json; charset=UTF-8'

        data = resp.json()
        assert isinstance(data['total'], int)
        assert isinstance(data['users'], list)
        assert isinstance(data['users'][0]['id'], int)
        assert data['users'][0]['firstName']
        assert isinstance(data['users'][0]['firstName'], str)
        assert data['users'][0]['lastName']
        assert isinstance(data['users'][0]['lastName'], str)
        assert isinstance(data['users'][0]['friends'], list) or data['users'][0]['friends'] is None

    def test_user(self, config):
        user_id = random.randint(1, 1000)
        resp = httpx.get(SRV_8001 + '/users/%s' % user_id, headers={'Host': SRV_8001_HOST})
        assert 200 == resp.status_code
        assert resp.headers['Content-Type'] == 'application/json; charset=UTF-8'

        data = resp.json()
        assert isinstance(data['id'], int)
        assert data['firstName']
        assert isinstance(data['firstName'], str)
        assert data['lastName']
        assert isinstance(data['lastName'], str)
        assert isinstance(data['friends'], list) or data['friends'] is None

    def test_companies(self, config):
        resp = httpx.post(SRV_8002 + '/companies', headers={'Host': SRV_8002_HOST})
        assert 200 == resp.status_code
        assert resp.headers['Content-Type'] == 'application/json; charset=UTF-8'

        data = resp.json()
        assert isinstance(data['total'], int)
        assert isinstance(data['companies'], list)
        assert data['companies'][0]['name']
        assert isinstance(data['companies'][0]['name'], str)
        assert data['companies'][0]['motto']
        assert isinstance(data['companies'][0]['motto'], str)


class TestCommandLineArguments():

    def setup_method(self):
        self.mock_server_process = None

    def teardown_method(self):
        if self.mock_server_process is not None:
            self.mock_server_process.terminate()

    def test_no_arguments(self):
        with nostderr():
            self.mock_server_process = run_mock_server()
        assert self.mock_server_process.is_alive() is False

    @pytest.mark.parametrize(('config'), configs)
    def test_wrong_argument(self, config):
        with nostderr():
            self.mock_server_process = run_mock_server(get_config_path(config), '--wrong-option', wait=1)
        assert self.mock_server_process.is_alive() is False

    @pytest.mark.parametrize(('config'), configs)
    def test_missing_config_file(self, config):
        with nostderr():
            self.mock_server_process = run_mock_server('missing_file.json', wait=1)
        assert self.mock_server_process.is_alive() is False

    @pytest.mark.parametrize(('config'), configs)
    def test_quiet(self, config):
        self.mock_server_process = run_mock_server(get_config_path(config), '--quiet')
        TestCommon.test_users(TestCommon, config)

    @pytest.mark.parametrize(('config'), configs)
    def test_verbose(self, config):
        self.mock_server_process = run_mock_server(get_config_path(config), '--verbose')
        TestCommon.test_users(TestCommon, config)

    @pytest.mark.parametrize(('config'), configs)
    def test_bind_address(self, config):
        self.mock_server_process = run_mock_server(get_config_path(config), '--bind', '127.0.0.1')
        TestCommon.test_users(TestCommon, config)

    @pytest.mark.parametrize(('config'), configs)
    def test_interceptor_single(self, config):
        self.mock_server_process = run_mock_server(
            get_config_path(config),
            '--interceptor=interceptingpackage.interceptors.dummy1'
        )
        resp = httpx.get(SRV_8001 + '/users', headers={'Host': SRV_8001_HOST})
        assert 414 == resp.status_code

    @pytest.mark.parametrize(('config'), configs)
    def test_interceptor_multiple(self, config):
        self.mock_server_process = run_mock_server(
            get_config_path(config),
            '--interceptor=interceptingpackage.interceptors.dummy1',
            '--interceptor=interceptingpackage.interceptors.dummy2'
        )
        resp = httpx.get(SRV_8001 + '/users', headers={'Host': SRV_8001_HOST})
        assert 417 == resp.status_code

    def test_logfile(self):
        config = 'configs/not_existing_file'
        logfile_name = 'error.log'
        if os.path.isfile(logfile_name):
            os.remove(logfile_name)
        self.mock_server_process = run_mock_server(get_config_path(config), '--logfile', logfile_name)
        assert self.mock_server_process.is_alive() is False
        assert os.path.isfile(logfile_name)
        with open(logfile_name, 'r') as file:
            error_log = file.read()
            assert 'Mock server loading error' in error_log and 'No such file or directory' in error_log

    def test_services_list(self):
        config = 'configs/json/hbs/core/multiple_services_on_same_port.json'
        self.mock_server_process = run_mock_server(get_config_path(config), 'Mock for Service1')

        resp = httpx.get(SRV_8001 + '/service1', headers={'Host': SRV_8001_HOST})
        assert 200 == resp.status_code
        assert resp.text == 'service1'

        resp = httpx.get(SRV_8001 + '/service2', headers={'Host': SRV_8002_HOST})
        assert 404 == resp.status_code

        resp = httpx.get(SRV_8001 + '/service3', headers={'Host': SRV_8003_HOST})
        assert 404 == resp.status_code

    def test_port_override(self):
        os.environ['MOCKINTOSH_FORCE_PORT'] = '8002'
        config = 'configs/json/hbs/core/multiple_services_on_same_port.json'
        self.mock_server_process = run_mock_server(get_config_path(config))

        resp = httpx.get(SRV_8002 + '/service1', headers={'Host': SRV_8001_HOST})
        assert 200 == resp.status_code
        assert resp.text == 'service1'

        resp = httpx.get(SRV_8002 + '/service2', headers={'Host': SRV_8002_HOST})
        assert 200 == resp.status_code
        assert resp.text == 'service2'

        result, _ = tcping('localhost', '8001')
        assert not result

        del os.environ['MOCKINTOSH_FORCE_PORT']


class TestInterceptors():

    def setup_method(self):
        self.mock_server_process = None

    def teardown_method(self):
        if self.mock_server_process is not None:
            self.mock_server_process.terminate()

    @pytest.mark.parametrize(('config'), configs)
    def test_not_existing_path(self, config):
        self.mock_server_process = run_mock_server(
            get_config_path(config),
            '--interceptor=interceptingpackage.interceptors.not_existing_path'
        )
        resp = httpx.get(SRV_8003 + '/interceptor-modified')
        assert 201 == resp.status_code
        assert 'intercepted' == resp.text
        assert resp.headers['someheader'] == 'some-i-val'

    @pytest.mark.parametrize(('config'), configs)
    def test_intercept_logging(self, config):
        logfile_name = 'server.log'
        if os.path.isfile(logfile_name):
            os.remove(logfile_name)
        self.mock_server_process = run_mock_server(
            get_config_path(config),
            '--interceptor=interceptingpackage.interceptors.intercept_logging',
            '--logfile',
            logfile_name
        )
        resp = httpx.get(SRV_8001 + '/users', headers={'Host': SRV_8001_HOST})
        assert 200 == resp.status_code
        assert os.path.isfile(logfile_name)
        with open(logfile_name, 'r') as fp:
            assert any('Processed intercepted request' in line for line in fp)

    @pytest.mark.parametrize(('config'), configs)
    def test_request_object(self, config):
        self.mock_server_process = run_mock_server(
            get_config_path(config),
            '--interceptor=interceptingpackage.interceptors.request_object'
        )
        resp = httpx.get(
            SRV_8003 + '/request1?a=hello%20world&b=3',
            headers={'Cache-Control': 'no-cache'}
        )
        assert 200 == resp.status_code

        resp = httpx.post(
            SRV_8003 + '/request2',
            data={'param1': 'value1', 'param2': 'value2'}
        )
        assert 200 == resp.status_code


class TestCore():

    def setup_method(self):
        self.mock_server_process = None

    def teardown_method(self):
        if self.mock_server_process is not None:
            self.mock_server_process.terminate()

    @pytest.mark.parametrize(('config'), [
        'configs/json/hbs/core/no_templating_engine.json',
        'configs/json/j2/core/no_templating_engine.json',
        'configs/yaml/hbs/core/no_templating_engine.yaml',
        'configs/yaml/j2/core/no_templating_engine.yaml'
    ])
    def test_no_templating_engine_should_default_to_handlebars(self, config):
        var = 'print_this'
        with nostdout() and nostderr():
            self.mock_server_process = run_mock_server(get_config_path(config))
        resp = httpx.get(SRV_8001 + '/%s' % var, headers={'Host': SRV_8001_HOST})
        if 'j2' in config:
            assert 404 == resp.status_code
        else:
            assert 200 == resp.status_code
            assert resp.text == var

    @pytest.mark.parametrize(('config'), [
        'configs/json/hbs/core/templating_engine_in_response.json',
        'configs/json/j2/core/templating_engine_in_response.json',
        'configs/yaml/hbs/core/templating_engine_in_response.yaml',
        'configs/yaml/j2/core/templating_engine_in_response.yaml'
    ])
    def test_correct_templating_engine_in_response_should_render_correctly(self, config):
        self.mock_server_process = run_mock_server(get_config_path(config))
        resp = httpx.get(SRV_8001 + '/', headers={'Host': SRV_8001_HOST})
        assert 200 == resp.status_code
        assert resp.headers['Content-Type'] == 'application/json; charset=UTF-8'

        data = resp.json()
        assert isinstance(data['hello'], str)

    @pytest.mark.parametrize(('config'), [
        'configs/json/hbs/core/no_templating_engine_in_response.json',
        'configs/json/j2/core/no_templating_engine_in_response.json',
        'configs/yaml/hbs/core/no_templating_engine_in_response.yaml',
        'configs/yaml/j2/core/no_templating_engine_in_response.yaml'
    ])
    def test_no_templating_engine_in_response_should_default_to_handlebars(self, config):
        self.mock_server_process = run_mock_server(get_config_path(config))
        resp = httpx.get(SRV_8001 + '/', headers={'Host': SRV_8001_HOST})

        assert 200 == resp.status_code
        assert resp.headers['Content-Type'] == 'application/json; charset=UTF-8'

        data = resp.json()
        if 'j2' in config:
            assert data['hello'] == '{{ fake.first_name() }}'

    @pytest.mark.parametrize(('config'), [
        'configs/json/hbs/core/no_use_templating_no_templating_engine_in_response.json',
        'configs/json/j2/core/no_use_templating_no_templating_engine_in_response.json',
        'configs/yaml/hbs/core/no_use_templating_no_templating_engine_in_response.yaml',
        'configs/yaml/j2/core/no_use_templating_no_templating_engine_in_response.yaml'
    ])
    def test_no_use_templating_no_templating_engine_in_response_should_default_to_handlebars(self, config):
        self.mock_server_process = run_mock_server(get_config_path(config))
        resp = httpx.get(SRV_8001 + '/', headers={'Host': SRV_8001_HOST})

        assert 200 == resp.status_code
        assert resp.headers['Content-Type'] == 'application/json; charset=UTF-8'

        data = resp.json()
        if 'j2' in config:
            assert data['hello'] == '{{ fake.first_name() }}'

    @pytest.mark.parametrize(('config'), [
        'configs/json/hbs/core/use_templating_false_in_response.json',
        'configs/json/j2/core/use_templating_false_in_response.json',
        'configs/yaml/hbs/core/use_templating_false_in_response.yaml',
        'configs/yaml/j2/core/use_templating_false_in_response.yaml'
    ])
    def test_use_templating_false_should_not_render(self, config):
        self.mock_server_process = run_mock_server(get_config_path(config))
        resp = httpx.get(SRV_8001 + '/', headers={'Host': SRV_8001_HOST})

        assert 200 == resp.status_code

    def test_multiple_services_on_same_port(self):
        config = 'configs/json/hbs/core/multiple_services_on_same_port.json'
        self.mock_server_process = run_mock_server(get_config_path(config))

        resp = httpx.get(SRV_8001 + '/service1', headers={'Host': SRV_8001_HOST})
        assert 200 == resp.status_code
        assert resp.text == 'service1'

        resp = httpx.get(SRV_8001 + '/service2', headers={'Host': SRV_8002_HOST})
        assert 200 == resp.status_code
        assert resp.text == 'service2'

    def test_two_services_one_with_hostname_one_without(self):
        config = 'configs/json/hbs/core/two_services_one_with_hostname_one_without.json'
        self.mock_server_process = run_mock_server(get_config_path(config))

        resp = httpx.get(SRV_8001 + '/')
        assert 200 == resp.status_code
        assert resp.text == 'service1'

        # Service 1 (the one without the hostname) should accept any `Host` header
        resp = httpx.get(SRV_8001 + '/', headers={'Host': SRV_8001_HOST})
        assert 200 == resp.status_code
        assert resp.text == 'service1'

        # Service 2 (the one with the hostname) should require a correct `Host` header
        resp = httpx.get(SRV_8002 + '/')
        assert 404 == resp.status_code

        resp = httpx.get(SRV_8002 + '/', headers={'Host': SRV_8002_HOST})
        assert 200 == resp.status_code
        assert resp.text == 'service2'

    def test_endpoint_id_header(self):
        config = 'configs/json/hbs/core/endpoint_id_header.json'
        self.mock_server_process = run_mock_server(get_config_path(config))

        resp = httpx.get(SRV_8001 + '/service1', headers={'Host': SRV_8001_HOST})
        assert 200 == resp.status_code
        assert resp.headers['X-%s-Endpoint-Id' % PROGRAM] == 'endpoint-id-1'

        resp = httpx.get(SRV_8002 + '/service2', headers={'Host': SRV_8002_HOST})
        assert 200 == resp.status_code
        assert resp.headers['X-%s-Endpoint-Id' % PROGRAM] == 'endpoint-id-2'

    def test_http_verbs(self):
        config = 'configs/json/hbs/core/http_verbs.json'
        self.mock_server_process = run_mock_server(get_config_path(config))

        resp = httpx.get(SRV_8001 + '/hello')
        assert 200 == resp.status_code
        assert resp.text == 'GET request'

        resp = httpx.get(SRV_8001 + '/hello')
        assert 200 == resp.status_code
        assert resp.text == 'GET request'

        resp = httpx.post(SRV_8001 + '/hello')
        assert 200 == resp.status_code
        assert resp.text == 'POST request'

        resp = httpx.head(SRV_8001 + '/hello')
        assert 200 == resp.status_code
        assert resp.text == ''

        resp = httpx.delete(SRV_8001 + '/hello')
        assert 200 == resp.status_code
        assert resp.text == 'DELETE request'

        resp = httpx.patch(SRV_8001 + '/hello')
        assert 200 == resp.status_code
        assert resp.text == 'PATCH request'

        resp = httpx.put(SRV_8001 + '/hello')
        assert 200 == resp.status_code
        assert resp.text == 'PUT request'

        resp = httpx.options(SRV_8001 + '/hello')
        assert 200 == resp.status_code
        assert resp.text == 'OPTIONS request'

    def test_http_verb_not_allowed(self):
        config = 'configs/json/hbs/core/http_verbs.json'
        self.mock_server_process = run_mock_server(get_config_path(config))

        resp = httpx.get(SRV_8001 + '/method-not-allowed-unless-post')
        assert 405 == resp.status_code
        assert 'Supported HTTP methods: POST' == resp.text

        resp = httpx.post(SRV_8001 + '/method-not-allowed-unless-get')
        assert 405 == resp.status_code
        assert 'Supported HTTP methods: GET' == resp.text

        resp = httpx.head(SRV_8001 + '/method-not-allowed-unless-get')
        assert 405 == resp.status_code

        resp = httpx.delete(SRV_8001 + '/method-not-allowed-unless-get')
        assert 405 == resp.status_code
        assert 'Supported HTTP methods: GET' == resp.text

        resp = httpx.patch(SRV_8001 + '/method-not-allowed-unless-get')
        assert 405 == resp.status_code
        assert 'Supported HTTP methods: GET' == resp.text

        resp = httpx.put(SRV_8001 + '/method-not-allowed-unless-get')
        assert 405 == resp.status_code
        assert 'Supported HTTP methods: GET' == resp.text

        resp = httpx.options(SRV_8001 + '/method-not-allowed-unless-get')
        assert 404 == resp.status_code

    def test_no_response_body_204(self):
        config = 'configs/json/hbs/core/no_response_body_204.json'
        self.mock_server_process = run_mock_server(get_config_path(config))

        resp = httpx.get(SRV_8001 + '/endpoint1')
        assert 204 == resp.status_code

    def test_empty_response_body(self):
        config = 'configs/json/hbs/core/empty_response_body.json'
        self.mock_server_process = run_mock_server(get_config_path(config))

        resp = httpx.get(SRV_8001 + '/endpoint1')
        assert 200 == resp.status_code
        assert resp.text == ''

    def test_binary_response(self):
        config = 'configs/json/hbs/core/binary_response.json'
        self.mock_server_process = run_mock_server(get_config_path(config))

        resp = httpx.get(SRV_8001 + '/hello')
        assert 200 == resp.status_code
        assert resp.headers['Content-Type'] == 'application/json; charset=UTF-8'

        data = resp.json()
        assert isinstance(data['hello'], str)

        resp = httpx.get(SRV_8001 + '/image')
        assert 200 == resp.status_code
        assert resp.headers['Content-Type'] == 'image/png'
        with open(get_config_path('configs/json/hbs/core/image.png'), 'rb') as file:
            assert resp.content == file.read()

    def test_binary_request_body(self):
        config = 'configs/yaml/hbs/core/binary_request_body.yaml'
        self.mock_server_process = run_mock_server(get_config_path(config))

        with open(get_config_path('configs/json/hbs/core/image.png'), 'rb') as file:
            image_file = file.read()
            resp = httpx.post(SRV_8001 + '/endpoint1', files={'example': image_file})
            assert 200 == resp.status_code
            assert resp.text == _b64encode(image_file)

            resp = httpx.post(SRV_8001 + '/endpoint1', data={'example': image_file})
            assert 200 == resp.status_code
            assert resp.text == _b64encode(image_file)

    def test_ssl_true(self):
        config = 'configs/json/hbs/core/ssl_true.json'
        self.mock_server_process = run_mock_server(get_config_path(config), wait=20)

        resp = httpx.get(SRV_8001_SSL + '/service1', headers={'Host': SRV_8001_HOST}, verify=False)
        assert 200 == resp.status_code
        assert resp.text == 'service1'

        resp = httpx.get(SRV_8002 + '/service2', headers={'Host': SRV_8002_HOST})
        assert 200 == resp.status_code
        assert resp.text == 'service2'

        resp = httpx.get(SRV_8003_SSL + '/service3', headers={'Host': SRV_8003_HOST}, verify=False)
        assert 200 == resp.status_code
        assert resp.text == 'service3'

    @pytest.mark.parametrize(('config'), [
        'configs/json/hbs/core/undefined.json',
        'configs/json/j2/core/undefined.json',
    ])
    def test_undefined_var(self, config):
        logfile_name = 'server.log'
        if os.path.isfile(logfile_name):
            os.remove(logfile_name)

        self.mock_server_process = run_mock_server(get_config_path(config), '--logfile', logfile_name)
        resp = httpx.get(SRV_8001 + '/undefined')
        assert 200 == resp.status_code
        assert resp.text == 'Hello {{undefined_var}} world'

        assert os.path.isfile(logfile_name)
        with open(logfile_name, 'r') as file:
            server_log = file.read()
            if 'j2' in config:
                assert "WARNING] Jinja2: Could not find variable `undefined_var`" in server_log
            else:
                assert "WARNING] Handlebars: Could not find variable 'undefined_var'" in server_log

        resp = httpx.get(SRV_8001 + '/undefined2')
        assert 200 == resp.status_code
        if 'j2' in config:
            assert resp.text == 'Hello {{undefined_helper(1, 2)}} world'
        else:
            assert resp.text == 'Hello {{undefined_helper 1 2}} world'

        assert os.path.isfile(logfile_name)
        with open(logfile_name, 'r') as file:
            server_log = file.read()
            if 'j2' in config:
                assert "WARNING] Jinja2: Could not find variable `undefined_helper`" in server_log
            else:
                assert "WARNING] Handlebars: Could not find property undefined_helper" in server_log

        resp = httpx.get(SRV_8001 + '/undefined3')
        assert 200 == resp.status_code
        if 'j2' in config:
            assert resp.text == 'Hello {{undefined_obj.attr(1, 2)}} world'
        else:
            assert resp.text == 'Hello {{undefined_obj.attr 1 2}} world'

        assert os.path.isfile(logfile_name)
        with open(logfile_name, 'r') as file:
            server_log = file.read()
            if 'j2' in config:
                assert "WARNING] Jinja2: Could not find variable `undefined_obj`" in server_log
            else:
                assert "WARNING] Handlebars: Could not find object attribute 'undefined_obj.attr'" in server_log

        resp = httpx.get(SRV_8001 + '/undefined4')
        assert 200 == resp.status_code
        if 'j2' in config:
            assert resp.text == '{{ date.date(\'%Y-%m-%d %H:%M %f\', false, 99999) }}'
        else:
            assert resp.text == '{{ date.date \'%Y-%m-%d %H:%M %f\' false 99999 }}'

        assert os.path.isfile(logfile_name)
        with open(logfile_name, 'r') as file:
            server_log = file.read()
            if 'j2' in config:
                assert "WARNING] Jinja2: date() takes from 1 to 3 positional arguments but 4 were given" in server_log
            else:
                assert "WARNING] Handlebars: date() takes from 2 to 4 positional arguments but 5 were given" in server_log

        resp = httpx.get(SRV_8001 + '/undefined5')
        assert 200 == resp.status_code
        assert resp.text == 'Hello {{date.undefined_attr}} world'

        assert os.path.isfile(logfile_name)
        with open(logfile_name, 'r') as file:
            server_log = file.read()
            if 'j2' in config:
                assert "WARNING] Jinja2: 'mockintosh.j2.methods.Date object' has no attribute 'undefined_attr'" in server_log
            else:
                assert "WARNING] Handlebars: Could not find object attribute 'date.undefined_attr'" in server_log

    @pytest.mark.parametrize(('config'), [
        'configs/yaml/hbs/core/counter.yaml',
        'configs/yaml/j2/core/counter.yaml'
    ])
    def test_counter(self, config):
        self.mock_server_process = run_mock_server(get_config_path(config))

        for i in range(1, 6):
            resp = httpx.get(SRV_8001 + '/counter', headers={'Host': SRV_8001_HOST})
            assert 200 == resp.status_code
            assert resp.text == 'Hello %d world' % i

    @pytest.mark.parametrize(('config'), [
        'configs/yaml/hbs/core/random.yaml',
        'configs/yaml/j2/core/random.yaml'
    ])
    def test_random(self, config):
        self.mock_server_process = run_mock_server(get_config_path(config))

        resp = httpx.get(SRV_8001 + '/int')
        assert 200 == resp.status_code
        assert str(int(resp.text)) == resp.text

        resp = httpx.get(SRV_8001 + '/float')
        assert 200 == resp.status_code
        assert re.match(r'^-?\d+(?:\.\d+)?$', resp.text)

        resp = httpx.get(SRV_8001 + '/alphanum')
        assert 200 == resp.status_code
        assert len(resp.text) == 7

        resp = httpx.get(SRV_8001 + '/hex')
        assert 200 == resp.status_code
        assert int(resp.text, 16)

        resp = httpx.get(SRV_8001 + '/uuid4')
        assert 200 == resp.status_code
        assert is_valid_uuid(resp.text)

        resp = httpx.get(SRV_8001 + '/ascii')
        assert 200 == resp.status_code
        assert len(resp.text) == 11
        assert is_ascii(resp.text)

    @pytest.mark.parametrize(('config'), [
        'configs/yaml/hbs/core/subexpression.yaml',
        'configs/yaml/j2/core/subexpression.yaml'
    ])
    def test_subexpression(self, config):
        self.mock_server_process = run_mock_server(get_config_path(config))

        resp = httpx.get(SRV_8001 + '/subexpression')
        assert 200 == resp.status_code
        assert re.match(r'^-?\d+(?:\.\d+)?$', resp.text)

    @pytest.mark.parametrize(('config'), [
        'configs/json/hbs/core/date.json',
        'configs/json/j2/core/date.json',
        'configs/yaml/hbs/core/date.yaml',
        'configs/yaml/j2/core/date.yaml'
    ])
    def test_date(self, config):
        self.mock_server_process = run_mock_server(get_config_path(config))

        resp = httpx.get(SRV_8001 + '/timestamp')
        utcnow = datetime.utcnow()
        now = time.time()

        assert 200 == resp.status_code
        resp_int = int(resp.text)
        diff = now - resp_int
        assert diff < 1

        resp = httpx.get(SRV_8001 + '/timestamp-shift')
        assert 200 == resp.status_code
        segments = resp.text.split('<br>')
        assert int(segments[0]) < int(segments[1])
        assert int(segments[0]) > int(segments[2])

        resp = httpx.get(SRV_8001 + '/ftimestamp')
        assert 200 == resp.status_code
        segments = resp.text.split('<br>')
        diff = now - float(segments[0])
        assert diff < 1
        assert len(segments[0].split('.')[1]) <= 3
        assert len(segments[1].split('.')[1]) <= 7

        resp = httpx.get(SRV_8001 + '/ftimestamp-shift')
        assert 200 == resp.status_code
        segments = resp.text.split('<br>')
        assert float(segments[0]) < float(segments[1])
        assert float(segments[0]) > float(segments[2])

        resp = httpx.get(SRV_8001 + '/date')
        assert 200 == resp.status_code
        segments = resp.text.split('<br>')
        pattern = '%Y-%m-%dT%H:%M:%S.%f'
        delta = utcnow - datetime.strptime(segments[0], pattern)
        assert delta.days < 2
        pattern = '%Y-%m-%d %H:%M'
        delta = utcnow - datetime.strptime(segments[1], pattern)
        assert delta.seconds / 60 < 2

        resp = httpx.get(SRV_8001 + '/date-shift')
        assert 200 == resp.status_code
        assert resp.headers['Content-Type'] == 'application/json; charset=UTF-8'
        data = resp.json()
        pattern = '%Y-%m-%d %H:%M %f'
        delta = utcnow - datetime.strptime(data['now'], pattern)
        assert delta < timedelta(days=2)
        delta = utcnow - datetime.strptime(data['1_week_back'], pattern)
        assert delta < timedelta(days=9)
        delta = datetime.strptime(data['1_week_forward'], pattern) - utcnow
        assert delta > timedelta(days=5)
        delta = utcnow - datetime.strptime(data['1_day_back'], pattern)
        assert delta < timedelta(days=3)
        delta = datetime.strptime(data['1_day_forward'], pattern) - utcnow
        assert delta > timedelta(seconds=82800)
        delta = utcnow - datetime.strptime(data['1_hour_back'], pattern)
        assert delta < timedelta(seconds=3700)
        delta = datetime.strptime(data['1_hour_forward'], pattern) - utcnow
        assert delta > timedelta(seconds=3500)
        delta = utcnow - datetime.strptime(data['1_minute_back'], pattern)
        assert delta < timedelta(seconds=120)

    @pytest.mark.parametrize(('config'), [
        'configs/yaml/hbs/core/connection_reset.yaml'
    ])
    def test_connection_reset(self, config):
        self.mock_server_process = run_mock_server(get_config_path(config))

        resp = httpx.get(SRV_8001 + '/normal')
        assert 200 == resp.status_code
        assert resp.text == 'Hello world'

        try:
            httpx.get(SRV_8001 + '/reset')
        except httpx.ReadError as e:
            assert str(e) == '[Errno 104] Connection reset by peer'

        try:
            httpx.get(SRV_8001 + '/close')
        except httpx.RemoteProtocolError as e:
            assert 'ConnectionClosed' in str(e)

        try:
            httpx.get(SRV_8001 + '/reset2')
        except httpx.ReadError as e:
            assert str(e) == '[Errno 104] Connection reset by peer'

        try:
            httpx.get(SRV_8001 + '/close2')
        except httpx.RemoteProtocolError as e:
            assert 'ConnectionClosed' in str(e)

    @pytest.mark.parametrize(('config'), [
        'configs/json/hbs/core/faker.json',
        'configs/json/j2/core/faker.json'
    ])
    def test_faker(self, config):
        self.mock_server_process = run_mock_server(get_config_path(config))

        resp = httpx.get(SRV_8001 + '/faker')
        assert 200 == resp.status_code
        assert resp.headers['Content-Type'] == 'application/json; charset=UTF-8'

        data = resp.json()
        assert isinstance(data['bothify'], str) and len(data['bothify']) == 5
        assert isinstance(data['bothify_args'], str) and len(data['bothify_args']) == 5
        assert isinstance(data['hexify'], str) and len(data['hexify']) == 4
        assert isinstance(data['hexify_args'], str) and len(data['hexify_args']) == 30
        assert isinstance(data['language_code'], str) and 2 <= len(data['language_code']) <= 3
        assert isinstance(data['lexify'], str) and len(data['lexify']) == 4
        assert isinstance(data['lexify_args'], str) and len(data['lexify_args']) == 29
        assert isinstance(data['lexify'], str) and len(data['lexify']) == 4
        assert isinstance(data['locale'], str) and 5 <= len(data['locale']) <= 6
        assert isinstance(data['numerify'], str) and 0 <= int(data['numerify']) <= 999
        assert isinstance(data['random_choices'][0], str)
        assert 0 <= data['random_digit'] <= 9
        assert 1 <= data['random_digit_not_null'] <= 9
        assert isinstance(data['random_element'], str)
        assert isinstance(data['random_elements'][0], str)
        assert 0 <= data['random_int'] <= 9999
        assert 10000 <= data['random_int_args'] <= 50000
        assert isinstance(data['random_letter'], str)
        assert isinstance(data['random_letters'][0], str)
        assert isinstance(data['random_letters_args'][0], str)
        assert data['random_lowercase_letter'].lower() == data['random_lowercase_letter']
        assert isinstance(data['random_sample'][0], str)
        assert data['random_uppercase_letter'].upper() == data['random_uppercase_letter']

    @pytest.mark.parametrize(('config'), [
        'configs/yaml/hbs/core/escape_html.yaml',
        'configs/yaml/j2/core/escape_html.yaml'
    ])
    def test_escape_html(self, config):
        self.mock_server_process = run_mock_server(get_config_path(config))

        resp = httpx.get(SRV_8001 + '/endp1')
        assert 200 == resp.status_code
        assert resp.text == '&amp; &lt; &quot; &gt;'

    @pytest.mark.parametrize(('config'), [
        'configs/yaml/hbs/core/cors.yaml',
    ])
    def test_cors(self, config):
        self.mock_server_process = run_mock_server(get_config_path(config))

        hdr = {
            "origin": "http://someorigin",
            "Access-Control-Request-Headers": "authorization, x-api-key"
        }
        resp = httpx.options(SRV_8001 + '/cors-request', headers=hdr)
        assert 204 == resp.status_code
        assert hdr['origin'] == resp.headers.get("access-control-allow-origin")
        assert hdr['Access-Control-Request-Headers'] == resp.headers.get("Access-Control-Allow-Headers")
        assert "DELETE, GET, HEAD, OPTIONS, PATCH, POST, PUT" == resp.headers.get("access-control-allow-methods")

        resp = httpx.post(SRV_8001 + '/cors-request', json={}, headers=hdr)
        assert hdr['origin'] == resp.headers.get("access-control-allow-origin")
        assert hdr['Access-Control-Request-Headers'] == resp.headers.get("Access-Control-Allow-Headers")
        assert "DELETE, GET, HEAD, OPTIONS, PATCH, POST, PUT" == resp.headers.get("access-control-allow-methods")
        assert 201 == resp.status_code

        resp = httpx.options(SRV_8001 + '/cors-request-overridden', headers=hdr)
        assert 401 == resp.status_code

        resp = httpx.options(SRV_8001 + '/nonexistent', headers=hdr)
        assert 404 == resp.status_code

        resp = httpx.options(SRV_8001 + '/cors-request')
        assert 404 == resp.status_code

    @pytest.mark.parametrize(('config'), [
        'configs/yaml/hbs/core/random.yaml'
    ])
    def test_404_image(self, config):
        self.mock_server_process = run_mock_server(get_config_path(config))

        resp = httpx.get(SRV_8001 + '/404-img.png')
        assert 404 == resp.status_code
        assert b'\x89\x50\x4E\x47\x0D\x0A\x1A\x0A' == resp.content[:8]
        assert resp.headers['Content-Type'] == 'image/png'


@pytest.mark.parametrize(('config'), [
    'configs/json/hbs/status/status_code.json',
    'configs/json/j2/status/status_code.json',
    'configs/yaml/hbs/status/status_code.yaml',
    'configs/yaml/j2/status/status_code.yaml',
])
class TestStatus():

    def setup_method(self):
        config = self._item.callspec.getparam('config')
        self.mock_server_process = run_mock_server(get_config_path(config))

    def teardown_method(self):
        self.mock_server_process.terminate()

    def test_status_code(self, config):
        resp = httpx.get(SRV_8001 + '/service1', headers={'Host': SRV_8001_HOST})
        assert 202 == resp.status_code
        assert resp.text == 'service1'

        resp = httpx.get(SRV_8002 + '/service2', headers={'Host': SRV_8002_HOST})
        assert 403 == resp.status_code
        assert resp.text == 'service2'

    def test_status_code_templated(self, config):
        query = '?rc=303'
        resp = httpx.get(SRV_8002 + '/service2-endpoint2' + query, headers={'Host': SRV_8002_HOST})
        assert 303 == resp.status_code

        query = '?rc=wrong'
        resp = httpx.get(SRV_8002 + '/service2-endpoint2' + query, headers={'Host': SRV_8002_HOST})
        assert 500 == resp.status_code
        assert 'Status code is neither an integer nor in \'RST\', \'FIN\'!' == resp.text


@pytest.mark.parametrize(('config'), [
    'configs/json/hbs/headers/config.json',
    'configs/json/j2/headers/config.json',
    'configs/yaml/hbs/headers/config.yaml',
    'configs/yaml/j2/headers/config.yaml'
])
class TestHeaders():

    def setup_method(self):
        config = self._item.callspec.getparam('config')
        self.mock_server_process = run_mock_server(get_config_path(config))

    def teardown_method(self):
        self.mock_server_process.terminate()

    def test_parameter(self, config):
        param = str(int(time.time()))
        resp = httpx.get(SRV_8001 + '/parameter', headers={"hdr1": param})
        assert 200 == resp.status_code
        assert resp.text == 'matched with parameter: %s' % param

        resp = httpx.get(SRV_8001 + '/parameter/template-file', headers={"hdr1": param})
        assert 200 == resp.status_code
        assert resp.headers['Content-Type'] == 'application/json; charset=UTF-8'
        data = resp.json()
        assert data['matched with parameter'] == param

    def test_static_value(self, config):
        static_val = 'myValue'
        resp = httpx.get(SRV_8001 + '/static-value', headers={"hdr1": static_val})
        assert 200 == resp.status_code
        assert resp.text == 'matched with static value: %s' % static_val

        resp = httpx.get(SRV_8001 + '/static-value/template-file', headers={"hdr1": static_val})
        assert 200 == resp.status_code
        assert resp.headers['Content-Type'] == 'application/json; charset=UTF-8'
        data = resp.json()
        assert data['matched with static value'] == static_val

    def test_regex_capture_group(self, config):
        param = str(int(time.time()))
        resp = httpx.get(SRV_8001 + '/regex-capture-group', headers={"hdr1": 'prefix-%s-suffix' % param})
        assert 200 == resp.status_code
        assert resp.text == 'matched with regex capture group: %s' % param

        resp = httpx.get(SRV_8001 + '/regex-capture-group/template-file', headers={"hdr1": 'prefix-%s-suffix' % param})
        assert 200 == resp.status_code
        assert resp.headers['Content-Type'] == 'application/json; charset=UTF-8'
        data = resp.json()
        assert data['matched with regex capture group'] == param

    def test_missing_header_should_400(self, config):
        static_val = 'myValue'
        resp = httpx.get(SRV_8001 + '/static-value', headers={"hdrX": static_val})
        assert 400 == resp.status_code
        assert '\'Hdr1\' not in the request headers!' == resp.text

        resp = httpx.get(SRV_8001 + '/static-value/template-file', headers={"hdrX": static_val})
        assert 400 == resp.status_code
        assert '\'Hdr1\' not in the request headers!' == resp.text

    def test_wrong_static_value_should_400(self, config):
        static_val = 'wrongValue'
        resp = httpx.get(SRV_8001 + '/static-value', headers={"hdr1": static_val})
        assert 400 == resp.status_code
        assert ('Request header value %r on key \'Hdr1\' does not match to regex: ^myValue$') % static_val == resp.text

        resp = httpx.get(SRV_8001 + '/static-value/template-file', headers={"hdr1": static_val})
        assert 400 == resp.status_code
        assert ('Request header value %r on key \'Hdr1\' does not match to regex: ^myValue$') % static_val == resp.text

    def test_wrong_regex_pattern_should_400(self, config):
        param = str(int(time.time()))
        resp = httpx.get(SRV_8001 + '/regex-capture-group', headers={"hdr1": 'idefix-%s-suffix' % param})
        assert 400 == resp.status_code
        assert ('Request header value \'idefix-%s-suffix\' on key \'Hdr1\' does not match to regex: ^prefix-(.+)-suffix$' % param) == resp.text

        resp = httpx.get(SRV_8001 + '/regex-capture-group/template-file', headers={"hdr1": 'idefix-%s-suffix' % param})
        assert 400 == resp.status_code
        assert ('Request header value \'idefix-%s-suffix\' on key \'Hdr1\' does not match to regex: ^prefix-(.+)-suffix$' % param) == resp.text

    def test_first_alternative(self, config):
        static_val = 'myValue'
        param2 = str(int(time.time()))
        param3 = str(int(time.time() / 2))
        resp = httpx.get(SRV_8001 + '/alternative', headers={
            "hdr1": static_val,
            "hdr2": param2,
            "hdr3": 'prefix-%s-suffix' % param3
        })
        assert 201 == resp.status_code
        assert resp.text == 'headers match: %s %s %s' % (static_val, param2, param3)

        resp = httpx.get(SRV_8001 + '/alternative/template-file', headers={
            "hdr1": static_val,
            "hdr2": param2,
            "hdr3": 'prefix-%s-suffix' % param3
        })
        assert 201 == resp.status_code
        assert resp.headers['Content-Type'] == 'application/json; charset=UTF-8'
        data = resp.json()
        assert data['request.headers.hdr1'] == static_val
        assert data['anyValIntoVar'] == param2
        assert data['capturedVar'] == param3

    def test_second_alternative(self, config):
        static_val = 'another header'
        resp = httpx.get(SRV_8001 + '/alternative', headers={
            "hdr4": static_val
        })
        assert 200 == resp.status_code
        assert resp.text == 'hdr4 request header: %s' % static_val

        resp = httpx.get(SRV_8001 + '/alternative/template-file', headers={
            "hdr4": static_val
        })
        assert 200 == resp.status_code
        assert resp.headers['Content-Type'] == 'application/json; charset=UTF-8'
        data = resp.json()
        assert data['hdr4 request header'] == static_val

    def test_nonexisting_alternative_should_400(self, config):
        static_val = 'another header'
        resp = httpx.get(SRV_8001 + '/alternative', headers={
            "hdr5": static_val
        })
        assert 400 == resp.status_code
        assert '\'Hdr4\' not in the request headers!' == resp.text

        resp = httpx.get(SRV_8001 + '/alternative/template-file', headers={
            "hdr5": static_val
        })
        assert 400 == resp.status_code
        assert '\'Hdr4\' not in the request headers!' == resp.text

    def test_response_headers_in_first_alternative(self, config):
        static_val = 'myValue'
        param2 = str(int(time.time()))
        param3 = str(int(time.time() / 2))
        resp = httpx.get(SRV_8001 + '/alternative', headers={
            "hdr1": static_val,
            "hdr2": param2,
            "hdr3": 'prefix-%s-suffix' % param3
        })
        assert 201 == resp.status_code
        assert resp.cookies['name1'] == param2
        assert resp.cookies['name2'] == 'prefix-%s-suffix' % param3

        resp = httpx.get(SRV_8001 + '/alternative/template-file', headers={
            "hdr1": static_val,
            "hdr2": param2,
            "hdr3": 'prefix-%s-suffix' % param3
        })
        assert 201 == resp.status_code
        assert resp.headers['Content-Type'] == 'application/json; charset=UTF-8'
        assert resp.cookies['name1'] == param2
        assert resp.cookies['name2'] == 'prefix-%s-suffix' % param3

    def test_response_headers_in_second_alternative(self, config):
        static_val = 'another header'
        resp = httpx.get(SRV_8001 + '/alternative', headers={
            "hdr4": static_val
        })
        assert 200 == resp.status_code
        assert resp.headers['Hdr4'] == 'hdr4 request header: %s' % static_val

        resp = httpx.get(SRV_8001 + '/alternative/template-file', headers={
            "hdr4": static_val
        })
        assert 200 == resp.status_code
        assert resp.headers['Content-Type'] == 'application/json; charset=UTF-8'
        assert resp.headers['Hdr4'] == 'hdr4 request header: %s' % static_val

    def test_global_headers(self, config):
        resp = httpx.get(SRV_8001 + '/global-headers')
        assert 200 == resp.status_code
        assert resp.headers['global-hdr1'] == 'globalval1'
        assert resp.headers['global-hdr2'] == 'globalval2'

        resp = httpx.get(SRV_8001 + '/global-headers-modified')
        assert 200 == resp.status_code
        assert resp.headers['global-hdr1'] == 'overridden'
        assert resp.headers['global-hdr2'] == 'globalval2'


@pytest.mark.parametrize(('config'), [
    'configs/json/hbs/path/config.json',
    'configs/json/j2/path/config.json',
    'configs/yaml/hbs/path/config.yaml',
    'configs/yaml/j2/path/config.yaml'
])
class TestPath():

    def setup_method(self):
        config = self._item.callspec.getparam('config')
        self.mock_server_process = run_mock_server(get_config_path(config))

    def teardown_method(self):
        self.mock_server_process.terminate()

    def test_parameter(self, config):
        param = str(int(time.time()))
        resp = httpx.get(SRV_8001 + '/parameterized1/text/%s/subval' % param)
        assert 200 == resp.status_code
        assert resp.text == 'intoVar capture: %s' % param

        resp = httpx.get(SRV_8001 + '/parameterized1/template-file/%s/subval' % param)
        assert 200 == resp.status_code
        assert resp.headers['Content-Type'] == 'application/json; charset=UTF-8'
        data = resp.json()
        assert data['var'] == param

    def test_static_value_priority(self, config):
        resp = httpx.get(SRV_8001 + '/parameterized1/text/staticVal/subval')
        assert 200 == resp.status_code
        assert resp.text == 'static path components have priority'

    def test_regex_match(self, config):
        path = '/parameterized2/text/prefix-%s/subval' % str(int(time.time()))
        resp = httpx.get(SRV_8001 + path)
        assert 200 == resp.status_code
        assert resp.text == 'regex match: %s' % path

        path = '/parameterized2/template-file/prefix-%s/subval' % str(int(time.time()))
        resp = httpx.get(SRV_8001 + path)
        assert 200 == resp.status_code
        assert resp.headers['Content-Type'] == 'application/json; charset=UTF-8'
        data = resp.json()
        assert data['request']['path'] == path

        path = '/parameterized2/text/wrongprefix-%s/subval' % str(int(time.time()))
        resp = httpx.get(SRV_8001 + path)
        assert 404 == resp.status_code

    def test_regex_capture_group(self, config):
        param = str(int(time.time()))
        path = '/parameterized1/text/prefix2-%s/subval2' % param
        resp = httpx.get(SRV_8001 + path)
        assert 200 == resp.status_code
        assert resp.text == 'regex capture group: %s' % param

        path = '/parameterized1/template-file/prefix2-%s/subval2' % param
        resp = httpx.get(SRV_8001 + path)
        assert 200 == resp.status_code
        assert resp.headers['Content-Type'] == 'application/json; charset=UTF-8'
        data = resp.json()
        assert data['capture'] == param

    def test_multiple_parameters(self, config):
        param1 = str(int(time.time()))
        param2 = str(int(time.time()))
        param3 = str(int(time.time()))
        resp = httpx.get(SRV_8001 + '/parameterized3/text/%s/%s/%s' % (param1, param2, param3))
        assert 200 == resp.status_code
        assert resp.text == 'var1: %s, var2: %s, var3: %s' % (param1, param2, param3)

        resp = httpx.get(SRV_8001 + '/parameterized3/template-file/%s/%s/%s' % (param1, param2, param3))
        assert 200 == resp.status_code
        assert resp.headers['Content-Type'] == 'application/json; charset=UTF-8'
        data = resp.json()
        assert data['var1'] == param1
        assert data['var2'] == param2
        assert data['var3'] == param3

    def test_multiple_regex_capture_groups(self, config):
        param1 = str(int(time.time()))
        param2 = str(int(time.time()))
        param3 = str(int(time.time()))
        param4 = str(int(time.time()))
        param5 = str(int(time.time()))
        path = '/parameterized4/text/prefix-%s-%s-%s-suffix/%s_%s' % (param1, param2, param3, param4, param5)
        resp = httpx.get(SRV_8001 + path)
        assert 200 == resp.status_code
        assert resp.text == 'var1: %s, var2: %s, var3: %s, var4: %s, var5: %s' % (
            param1,
            param2,
            param3,
            param4,
            param5
        )

        path = '/parameterized4/template-file/prefix-%s-%s-%s-suffix/%s_%s' % (param1, param2, param3, param4, param5)
        resp = httpx.get(SRV_8001 + path)
        assert 200 == resp.status_code
        assert resp.headers['Content-Type'] == 'application/json; charset=UTF-8'
        data = resp.json()
        assert data['var1'] == param1
        assert data['var2'] == param2
        assert data['var3'] == param3
        assert data['var4'] == param4
        assert data['var5'] == param5

    def test_multiple_parameters_and_regex_capture_groups(self, config):
        param1 = str(int(time.time()))
        param2 = str(int(time.time()))
        param3 = str(int(time.time()))
        param4 = str(int(time.time()))
        param5 = str(int(time.time()))
        path = '/parameterized5/text/%s/prefix-%s-%s-suffix/%s/prefix2-%s' % (param1, param2, param3, param4, param5)
        resp = httpx.get(SRV_8001 + path)
        assert 200 == resp.status_code
        assert resp.text == 'var1: %s, var2: %s, var3: %s, var4: %s, var5: %s' % (
            param1,
            param2,
            param3,
            param4,
            param5
        )

        path = '/parameterized5/template-file/%s/prefix-%s-%s-suffix/%s/prefix2-%s' % (
            param1,
            param2,
            param3,
            param4,
            param5
        )
        resp = httpx.get(SRV_8001 + path)
        assert 200 == resp.status_code
        assert resp.headers['Content-Type'] == 'application/json; charset=UTF-8'
        data = resp.json()
        assert data['var1'] == param1
        assert data['var2'] == param2
        assert data['var3'] == param3
        assert data['var4'] == param4
        assert data['var5'] == param5

    def test_path_segment_capture_conflict(self, config):
        param1 = str(int(time.time()))
        param2 = str(int(time.time()))
        resp = httpx.delete(SRV_8001 + '/carts/%s' % param1)
        assert 202 == resp.status_code

        resp = httpx.post(SRV_8001 + '/carts/%s/items' % param1)
        assert 201 == resp.status_code
        assert resp.headers['Content-Type'] == 'application/json'
        data = resp.json()
        assert data['id'] == 'L8VEqJRB4R'

        resp = httpx.get(SRV_8001 + '/carts/%s/merge' % param1)
        assert 202 == resp.status_code

        resp = httpx.get(SRV_8001 + '/carts/%s/items' % param1)
        assert 200 == resp.status_code
        assert resp.headers['Content-Type'] == 'application/json'
        data = resp.json()
        assert isinstance(data, list) and not data

        resp = httpx.patch(SRV_8001 + '/carts/%s/items' % param1)
        assert 202 == resp.status_code

        resp = httpx.delete(SRV_8001 + '/carts/%s/items/%s' % (param1, param2))
        assert 202 == resp.status_code

    def test_auto_regex(self, config):
        hello = 'hello'
        world = 'world'
        x = 'x'
        y = 'y'

        resp = httpx.get(SRV_8001 + '/%s-%s/another' % (hello, world))
        assert 200 == resp.status_code
        assert resp.text == 'result: %s' % world

        resp = httpx.get(SRV_8001 + '/%s-middle-%s/another' % (x, y))
        assert 200 == resp.status_code
        assert resp.text == 'result: %s %s' % (x, y)

        resp = httpx.get(SRV_8001 + '/%s-middle2-7/another' % x)
        assert 200 == resp.status_code
        assert resp.text == 'result: %s' % x

        resp = httpx.get(SRV_8001 + '/%s2-prefix-%s/another' % (hello, world))
        assert 200 == resp.status_code
        assert resp.text == 'result: %s' % world

    def test_auto_query_string(self, config):
        hello = 'hello'
        world = 'world'
        goodbye = 'goodbye'

        resp = httpx.get(SRV_8001 + '/search?q=%s' % hello)
        assert 200 == resp.status_code
        assert resp.text == 'result: %s' % hello

        resp = httpx.get(SRV_8001 + '/search2?q=%s&s=%s' % (hello, world))
        assert 200 == resp.status_code
        assert resp.text == 'result: %s %s' % (hello, world)

        resp = httpx.get(SRV_8001 + '/abc1-xx%sxx' % hello)
        assert 200 == resp.status_code
        assert resp.text == 'result: %s' % hello

        resp = httpx.get(SRV_8001 + '/abc2-xx%sxx?q=%s&s=%s' % (hello, world, goodbye))
        assert 200 == resp.status_code
        assert resp.text == 'result: %s %s %s' % (hello, world, goodbye)

        resp = httpx.get(SRV_8001 + '/abc3-xx%sxx?q=abc4-xx%sxx&s=%s' % (hello, world, goodbye))
        assert 200 == resp.status_code
        assert resp.text == 'result: %s %s %s' % (hello, world, goodbye)

        resp = httpx.get(SRV_8001 + '/abc5-xx%sxx?q=%s&s=%s#some-string' % (hello, world, goodbye))
        assert 200 == resp.status_code
        assert resp.text == 'result: %s %s %s' % (hello, world, goodbye)

    def test_array_parameter_and_key_templating(self, config):
        v1 = 'v1'
        v2 = 'v2'
        somedata = 'somedata'

        resp = httpx.get(SRV_8001 + '/qstr-multiparam1?param[]=%s&param[]=%s' % (v1, v2))
        assert 200 == resp.status_code
        assert resp.text == '%s %s' % (v1, v2)

        resp = httpx.get(SRV_8001 + '/qstr-multiparam2?param[]=%s' % v1)
        assert 400 == resp.status_code

        resp = httpx.get(SRV_8001 + '/qstr-multiparam2?param1=%s&param2=%s' % (v1, v2))
        assert 200 == resp.status_code
        assert resp.text == '%s %s' % (v1, v2)

        resp = httpx.get(SRV_8001 + '/qstr-multiparam3?prefix-%s-suffix' % somedata)
        assert 200 == resp.status_code
        assert resp.text == '%s' % somedata


@pytest.mark.parametrize(('config'), [
    'configs/json/hbs/query_string/config.json',
    'configs/json/j2/query_string/config.json',
    'configs/yaml/hbs/query_string/config.yaml',
    'configs/yaml/j2/query_string/config.yaml'
])
class TestQueryString():

    def setup_method(self):
        config = self._item.callspec.getparam('config')
        self.mock_server_process = run_mock_server(get_config_path(config))

    def teardown_method(self):
        self.mock_server_process.terminate()

    def test_parameter(self, config):
        param = str(int(time.time()))
        query = '?param1=%s' % param
        resp = httpx.get(SRV_8001 + '/parameter' + query)
        assert 200 == resp.status_code
        assert resp.text == 'matched with parameter: %s' % param

        resp = httpx.get(SRV_8001 + '/parameter/template-file' + query)
        assert 200 == resp.status_code
        assert resp.headers['Content-Type'] == 'application/json; charset=UTF-8'
        data = resp.json()
        assert data['matched with parameter'] == param

    def test_static_value(self, config):
        static_val = 'my Value'
        query = '?param1=%s' % static_val
        resp = httpx.get(SRV_8001 + '/static-value' + query)
        assert 200 == resp.status_code
        assert resp.text == 'matched with static value: %s' % static_val

        resp = httpx.get(SRV_8001 + '/static-value/template-file' + query)
        assert 200 == resp.status_code
        assert resp.headers['Content-Type'] == 'application/json; charset=UTF-8'
        data = resp.json()
        assert data['matched with static value'] == static_val

    def test_regex_capture_group(self, config):
        param = str(int(time.time()))
        query = '?param1=prefix-%s-suffix' % param
        resp = httpx.get(SRV_8001 + '/regex-capture-group' + query)
        assert 200 == resp.status_code
        assert resp.text == 'matched with regex capture group: %s' % param

        resp = httpx.get(SRV_8001 + '/regex-capture-group/template-file' + query)
        assert 200 == resp.status_code
        assert resp.headers['Content-Type'] == 'application/json; charset=UTF-8'
        data = resp.json()
        assert data['matched with regex capture group'] == param

    def test_missing_query_param_should_400(self, config):
        static_val = 'myValue'
        query = '?paramX=%s' % static_val
        resp = httpx.get(SRV_8001 + '/static-value' + query)
        assert 400 == resp.status_code
        assert 'Key \'param1\' couldn\'t found in the query string!' == resp.text

        resp = httpx.get(SRV_8001 + '/static-value/template-file' + query)
        assert 400 == resp.status_code
        assert 'Key \'param1\' couldn\'t found in the query string!' == resp.text

    def test_wrong_static_value_should_400(self, config):
        static_val = 'wrong Value'
        query = '?param1=%s' % static_val
        resp = httpx.get(SRV_8001 + '/static-value' + query)
        assert 400 == resp.status_code
        assert ('Request query parameter value %r on key \'param1\' does not match to regex: ^my Value$' % static_val) == resp.text

        resp = httpx.get(SRV_8001 + '/static-value/template-file' + query)
        assert 400 == resp.status_code
        assert ('Request query parameter value %r on key \'param1\' does not match to regex: ^my Value$' % static_val) == resp.text

    def test_wrong_regex_pattern_should_400(self, config):
        param = str(int(time.time()))
        query = '?param1=idefix-%s-suffix' % param
        resp = httpx.get(SRV_8001 + '/regex-capture-group' + query)
        assert 400 == resp.status_code
        assert ('Request query parameter value \'idefix-%s-suffix\' on key \'param1\' does not match to regex: ^prefix-(.+)-suffix$' % param) == resp.text

        resp = httpx.get(SRV_8001 + '/regex-capture-group/template-file' + query)
        assert 400 == resp.status_code
        assert ('Request query parameter value \'idefix-%s-suffix\' on key \'param1\' does not match to regex: ^prefix-(.+)-suffix$' % param) == resp.text

    def test_first_alternative(self, config):
        static_val = 'my Value'
        param2 = str(int(time.time()))
        param3 = str(int(time.time() / 2))
        query = '?param1=%s&param2=%s&param3=prefix-%s-suffix' % (static_val, param2, param3)
        resp = httpx.get(SRV_8001 + '/alternative' + query)
        assert 201 == resp.status_code
        assert resp.text == 'query string match: %s %s %s' % (static_val, param2, param3)

        resp = httpx.get(SRV_8001 + '/alternative/template-file' + query)
        assert 201 == resp.status_code
        assert resp.headers['Content-Type'] == 'application/json; charset=UTF-8'
        data = resp.json()
        assert data['request.queryString.param1'] == static_val
        assert data['anyValIntoVar'] == param2
        assert data['capturedVar'] == param3

    def test_second_alternative(self, config):
        static_val = 'another query string'
        query = '?param4=%s' % static_val
        resp = httpx.get(SRV_8001 + '/alternative' + query)
        assert 200 == resp.status_code
        assert resp.text == 'param4 request query string: %s' % static_val

        resp = httpx.get(SRV_8001 + '/alternative/template-file' + query)
        assert 200 == resp.status_code
        assert resp.headers['Content-Type'] == 'application/json; charset=UTF-8'
        data = resp.json()
        assert data['param4 request query string'] == static_val

    def test_nonexisting_alternative_should_400(self, config):
        static_val = 'another query string'
        query = '?param5=%s' % static_val
        resp = httpx.get(SRV_8001 + '/alternative' + query)
        assert 400 == resp.status_code
        assert 'Key \'param4\' couldn\'t found in the query string!' == resp.text

        resp = httpx.get(SRV_8001 + '/alternative/template-file' + query)
        assert 400 == resp.status_code
        assert 'Key \'param4\' couldn\'t found in the query string!' == resp.text


@pytest.mark.parametrize(('config'), [
    'configs/json/hbs/body/config.json',
    'configs/json/j2/body/config.json',
    'configs/yaml/hbs/body/config.yaml',
    'configs/yaml/j2/body/config.yaml'
])
class TestBody():

    def setup_method(self):
        config = self._item.callspec.getparam('config')
        self.mock_server_process = run_mock_server(get_config_path(config))

    def teardown_method(self):
        self.mock_server_process.terminate()

    def test_jsonpath_templating(self, config):
        resp = httpx.post(SRV_8001 + '/body-jsonpath-tpl', json={"key": "val", "key2": 123})
        assert 200 == resp.status_code
        assert 'body jsonpath matched: val 123' == resp.text

        resp = httpx.post(SRV_8001 + '/body-jsonpath-tpl', json={"key": None})
        assert 200 == resp.status_code
        assert 'body jsonpath matched: null ' == resp.text

        resp = httpx.post(SRV_8001 + '/body-jsonpath-tpl', data="not json")
        assert 200 == resp.status_code
        if 'j2' in config:
            assert "body jsonpath matched: {{jsonPath(request.json, '$.key')}} {{jsonPath(request.json, '$.key2')}}" == resp.text
        else:
            assert "body jsonpath matched: {{jsonPath request.json '$.key'}} {{jsonPath request.json '$.key2'}}" == resp.text

    def test_body_json_schema(self, config):
        paths = ['/body-json-schema', '/body-json-schema-file']
        for path in paths:
            resp = httpx.post(SRV_8001 + path, json={"somekey": "valid"})
            assert 200 == resp.status_code
            assert resp.text == 'body json schema matched'

            resp = httpx.post(SRV_8001 + path, json={"somekey2": "invalid"})
            assert 400 == resp.status_code

            data = 'hello world'
            resp = httpx.post(SRV_8001 + path, data=data)
            assert 400 == resp.status_code
            assert resp.text == 'JSON decode error of the request body:\n\n%s' % data

        resp = httpx.post(SRV_8001 + '/body-json-schema-file-error', json={"somekey": "valid"})
        assert 500 == resp.status_code
        assert resp.text == 'JSON decode error of the JSON schema file: @body_schema_error.json'

    def test_body_regex(self, config):
        resp = httpx.post(SRV_8001 + '/body-regex', data="somewhere 1-required-2 is present")
        assert 200 == resp.status_code
        assert "body regex matched: 1 2" == resp.text

        resp = httpx.post(SRV_8001 + '/body-regex', data="somewhere a-required-b is not present")
        assert 400 == resp.status_code

    def test_body_urlencoded(self, config):
        data = {'key1': 'constant', 'key2': 'val1', 'key3': 'prefix-val2-val3-suffix'}
        resp = httpx.post(SRV_8001 + '/body-urlencoded', data=data)
        assert 200 == resp.status_code
        assert "body urlencoded matched: constant val1 val2 val3" == resp.text

        data_wrong = {'key1': 'val1', 'key2': 'prefix-val2-val3-idefix'}
        resp = httpx.post(SRV_8001 + '/body-urlencoded', data=data_wrong)
        assert 400 == resp.status_code

        data_wrong = {'key2': 'val1', 'key3': 'prefix-val2-val3-idefix'}
        resp = httpx.post(SRV_8001 + '/body-urlencoded', data=data_wrong)
        assert 400 == resp.status_code

    def test_body_multipart(self, config):
        files = {'key1': 'constant', 'key2': 'val1', 'key3': 'prefix-val2-val3-suffix'}
        resp = httpx.post(SRV_8001 + '/body-multipart', files=files)
        assert 200 == resp.status_code
        assert "body multipart matched: constant val1 val2 val3" == resp.text

        files_wrong = {'key1': 'val1', 'key2': 'prefix-val2-val3-idefix'}
        resp = httpx.post(SRV_8001 + '/body-multipart', files=files_wrong)
        assert 400 == resp.status_code

        files_wrong = {'key2': 'val1', 'key3': 'prefix-val2-val3-idefix'}
        resp = httpx.post(SRV_8001 + '/body-multipart', files=files_wrong)
        assert 400 == resp.status_code

    def test_body_text(self, config):
        data = 'hello world'
        resp = httpx.post(SRV_8001 + '/body-text', data=data)
        assert 200 == resp.status_code
        assert "body text matched: %s" % data == resp.text


class TestManagement():

    def setup_method(self):
        self.mock_server_process = None

    def teardown_method(self):
        if self.mock_server_process is not None:
            self.mock_server_process.terminate()

    @pytest.mark.parametrize(('config', 'suffix'), [
        ('configs/json/hbs/management/config.json', '/'),
        ('configs/yaml/hbs/management/config.yaml', '/'),
        ('configs/json/hbs/management/config.json', ''),
        ('configs/yaml/hbs/management/config.yaml', '')
    ])
    def test_get_root(self, config, suffix):
        self.mock_server_process = run_mock_server(get_config_path(config))

        resp = httpx.get(MGMT + suffix, verify=False)
        assert 200 == resp.status_code

        resp = httpx.get(SRV_8001 + '/__admin' + suffix, headers={'Host': SRV_8001_HOST}, verify=False)
        assert 200 == resp.status_code

    @pytest.mark.parametrize(('config'), [
        'configs/json/hbs/management/config.json',
        'configs/yaml/hbs/management/config.yaml'
    ])
    def test_get_config(self, config):
        self.mock_server_process = run_mock_server(get_config_path(config))

        resp = httpx.get(MGMT + '/config', verify=False)
        assert 200 == resp.status_code
        assert resp.headers['Content-Type'] == 'application/json; charset=UTF-8'
        assert resp.text == open(get_config_path('configs/stats_config.json'), 'r').read()[:-1]

        resp = httpx.get(MGMT + '/config?format=yaml', verify=False)
        assert 200 == resp.status_code
        assert resp.headers['Content-Type'] == 'application/x-yaml'
        assert resp.text == open(get_config_path('configs/stats_config.yaml'), 'r').read()

        resp = httpx.get(SRV_8001 + '/__admin/config', headers={'Host': SRV_8001_HOST}, verify=False)
        assert 200 == resp.status_code
        assert resp.headers['Content-Type'] == 'application/json; charset=UTF-8'
        assert resp.text == open(get_config_path('configs/stats_config_service1.json'), 'r').read()[:-1]

        resp = httpx.get(SRV_8001 + '/__admin/config?format=yaml', headers={'Host': SRV_8001_HOST}, verify=False)
        assert 200 == resp.status_code
        assert resp.headers['Content-Type'] == 'application/x-yaml'
        assert resp.text == open(get_config_path('configs/stats_config_service1.yaml'), 'r').read()

        resp = httpx.get(SRV_8002 + '/__admin/config', headers={'Host': SRV_8002_HOST}, verify=False)
        assert 200 == resp.status_code
        assert resp.headers['Content-Type'] == 'application/json; charset=UTF-8'
        assert resp.text == open(get_config_path('configs/stats_config_service2.json'), 'r').read()[:-1]

        resp = httpx.get(SRV_8002 + '/__admin/config?format=yaml', headers={'Host': SRV_8002_HOST}, verify=False)
        assert 200 == resp.status_code
        assert resp.headers['Content-Type'] == 'application/x-yaml'
        assert resp.text == open(get_config_path('configs/stats_config_service2.yaml'), 'r').read()

    @pytest.mark.parametrize(('config', '_format'), [
        ('configs/json/hbs/management/config.json', 'json'),
        ('configs/yaml/hbs/management/config.yaml', 'json'),
        ('configs/json/hbs/management/config.json', 'yaml'),
        ('configs/yaml/hbs/management/config.yaml', 'yaml')
    ])
    def test_post_config(self, config, _format):
        self.mock_server_process = run_mock_server(get_config_path(config))

        with open(get_config_path('configs/json/hbs/management/new_config.%s' % _format), 'r') as file:
            resp = httpx.post(MGMT + '/config', data=file.read(), verify=False)
            assert 204 == resp.status_code

        resp = httpx.get(SRV_8001 + '/service1', headers={'Host': SRV_8001_HOST}, verify=False)
        assert 200 == resp.status_code
        assert resp.text == 'service1'

        resp = httpx.get(SRV_8001 + '/service1-new-config', headers={'Host': SRV_8001_HOST}, verify=False)
        assert 200 == resp.status_code
        assert resp.text == 'service1-new-config'

        resp = httpx.get(SRV_8002 + '/service2', headers={'Host': SRV_8002_HOST}, verify=False)
        assert 200 == resp.status_code
        assert resp.text == 'service2'

        resp = httpx.get(MGMT + '/config', verify=False)
        assert 200 == resp.status_code
        assert resp.headers['Content-Type'] == 'application/json; charset=UTF-8'
        with open(get_config_path('configs/json/hbs/management/new_config.json'), 'r') as file:
            data = json.load(file)
            assert data == resp.json()

        resp = httpx.get(MGMT + '/config?format=yaml', verify=False)
        assert 200 == resp.status_code
        assert resp.headers['Content-Type'] == 'application/x-yaml'
        with open(get_config_path('configs/json/hbs/management/new_config.yaml'), 'r') as file:
            data = yaml.safe_load(file.read())
            assert data == yaml.safe_load(resp.text)

        with open(get_config_path('configs/json/hbs/management/new_service1.%s' % _format), 'r') as file:
            text = file.read()
            resp = httpx.post(SRV_8001 + '/__admin/config', headers={'Host': SRV_8001_HOST}, data=text, verify=False)
            assert 204 == resp.status_code

            resp = httpx.get(SRV_8001 + '/__admin/config?format=%s' % _format, headers={'Host': SRV_8001_HOST}, verify=False)
            assert 200 == resp.status_code
            if _format == 'yaml':
                assert resp.headers['Content-Type'] == 'application/x-yaml'
                data = yaml.safe_load(text)
                assert data == yaml.safe_load(resp.text)
            else:
                assert resp.headers['Content-Type'] == 'application/json; charset=UTF-8'
                data = json.loads(text)
                assert data == resp.json()

        resp = httpx.get(SRV_8001 + '/service1', headers={'Host': SRV_8001_HOST}, verify=False)
        assert 200 == resp.status_code
        assert resp.text == 'service1'

        resp = httpx.get(SRV_8001 + '/service1-new-service', headers={'Host': SRV_8001_HOST}, verify=False)
        assert 200 == resp.status_code
        assert resp.text == 'service1-new-service'

        resp = httpx.get(SRV_8002 + '/service2', headers={'Host': SRV_8002_HOST}, verify=False)
        assert 200 == resp.status_code
        assert resp.text == 'service2'

        with open(get_config_path('configs/json/hbs/management/new_service2.%s' % _format), 'r') as file:
            resp = httpx.post(SRV_8002 + '/__admin/config', headers={'Host': SRV_8002_HOST}, data=file.read(), verify=False)
            assert 204 == resp.status_code

        resp = httpx.get(SRV_8001 + '/service1', headers={'Host': SRV_8001_HOST}, verify=False)
        assert 200 == resp.status_code
        assert resp.text == 'service1'

        resp = httpx.get(SRV_8001 + '/service1-new-service', headers={'Host': SRV_8001_HOST}, verify=False)
        assert 200 == resp.status_code
        assert resp.text == 'service1-new-service'

        param = str(int(time.time()))
        resp = httpx.get(SRV_8002 + '/changed-endpoint/%s' % param, headers={'Host': SRV_8002_HOST}, verify=False)
        assert 200 == resp.status_code
        assert resp.text == 'var: %s' % param

        # Bad httpx
        resp = httpx.post(MGMT + '/config', data='hello: world:', verify=False)
        assert 400 == resp.status_code
        assert resp.text.startswith('JSON/YAML decode error')

        resp = httpx.post(SRV_8001 + '/__admin/config', headers={'Host': SRV_8001_HOST}, data='hello: world:', verify=False)
        assert 400 == resp.status_code
        assert resp.text.startswith('JSON/YAML decode error')

        with open(get_config_path('configs/json/hbs/management/new_config.%s' % _format), 'r') as file:
            data = yaml.safe_load(file.read())
            data['incorrectKey'] = ''
            resp = httpx.post(MGMT + '/config', data=json.dumps(data), verify=False)
            assert 400 == resp.status_code
            assert resp.text.startswith('JSON schema validation error:')

        with open(get_config_path('configs/json/hbs/management/new_service1.%s' % _format), 'r') as file:
            data = yaml.safe_load(file.read())
            data['incorrectKey'] = ''
            resp = httpx.post(SRV_8001 + '/__admin/config', headers={'Host': SRV_8001_HOST}, data=json.dumps(data), verify=False)
            assert 400 == resp.status_code
            assert resp.text.startswith('JSON schema validation error:')

        # Restricted field
        with open(get_config_path('configs/json/hbs/management/new_config.%s' % _format), 'r') as file:
            data = yaml.safe_load(file.read())
            data['services'][0]['port'] = 42
            resp = httpx.post(MGMT + '/config', data=json.dumps(data), verify=False)
            assert 500 == resp.status_code
            assert resp.text == "'port' field is restricted!"

        with open(get_config_path('configs/json/hbs/management/new_service1.%s' % _format), 'r') as file:
            data = yaml.safe_load(file.read())
            data['port'] = 42
            resp = httpx.post(SRV_8001 + '/__admin/config', headers={'Host': SRV_8001_HOST}, data=json.dumps(data), verify=False)
            assert 500 == resp.status_code
            assert resp.text == "'port' field is restricted!"

    @pytest.mark.parametrize(('config', '_format'), [
        ('configs/json/hbs/management/config.json', 'json'),
        ('configs/yaml/hbs/management/config.yaml', 'json'),
        ('configs/json/hbs/management/config.json', 'yaml'),
        ('configs/yaml/hbs/management/config.yaml', 'yaml')
    ])
    def test_post_config_only_service_level(self, config, _format):
        self.mock_server_process = run_mock_server(get_config_path(config))

        with open(get_config_path('configs/json/hbs/management/new_service1.%s' % _format), 'r') as file:
            resp = httpx.post(SRV_8001 + '/__admin/config', headers={'Host': SRV_8001_HOST}, data=file.read(), verify=False)
            assert 204 == resp.status_code

        resp = httpx.get(SRV_8001 + '/service1', headers={'Host': SRV_8001_HOST}, verify=False)
        assert 200 == resp.status_code
        assert resp.text == 'service1'

        resp = httpx.get(SRV_8001 + '/service1-new-service', headers={'Host': SRV_8001_HOST}, verify=False)
        assert 200 == resp.status_code
        assert resp.text == 'service1-new-service'

    @pytest.mark.parametrize(('config'), [
        'configs/json/hbs/management/config.json',
        'configs/yaml/hbs/management/config.yaml'
    ])
    def test_get_stats(self, config):
        self.mock_server_process = run_mock_server(get_config_path(config))
        param = str(int(time.time()))

        for _ in range(2):
            resp = httpx.get(MGMT + '/stats', verify=False)
            assert 200 == resp.status_code
            assert resp.headers['Content-Type'] == 'application/json; charset=UTF-8'

            data = resp.json()
            assert data['global']['request_counter'] == 0
            assert data['global']['avg_resp_time'] == 0
            assert data['global']['status_code_distribution'] == {}
            assert data['services'][0]['hint'] == 'http://service1.example.com:8001 - Mock for Service1'
            assert data['services'][0]['request_counter'] == 0
            assert data['services'][0]['avg_resp_time'] == 0
            assert data['services'][0]['status_code_distribution'] == {}
            assert data['services'][0]['endpoints'][0]['hint'] == 'GET /service1'
            assert data['services'][0]['endpoints'][0]['request_counter'] == 0
            assert data['services'][0]['endpoints'][0]['avg_resp_time'] == 0
            assert data['services'][0]['endpoints'][0]['status_code_distribution'] == {}
            assert data['services'][0]['endpoints'][1]['hint'] == 'GET /service1-second/{{var}}'
            assert data['services'][0]['endpoints'][1]['request_counter'] == 0
            assert data['services'][0]['endpoints'][1]['avg_resp_time'] == 0
            assert data['services'][0]['endpoints'][1]['status_code_distribution'] == {}
            assert data['services'][1]['hint'] == 'http://service2.example.com:8002 - Mock for Service2'
            assert data['services'][1]['request_counter'] == 0
            assert data['services'][1]['avg_resp_time'] == 0
            assert data['services'][1]['status_code_distribution'] == {}
            assert data['services'][1]['endpoints'][0]['hint'] == 'GET /service2'
            assert data['services'][1]['endpoints'][0]['request_counter'] == 0
            assert data['services'][1]['endpoints'][0]['avg_resp_time'] == 0
            assert data['services'][1]['endpoints'][0]['status_code_distribution'] == {}
            assert data['services'][1]['endpoints'][1]['hint'] == 'GET /service2-rst'
            assert data['services'][1]['endpoints'][1]['request_counter'] == 0
            assert data['services'][1]['endpoints'][1]['avg_resp_time'] == 0
            assert data['services'][1]['endpoints'][1]['status_code_distribution'] == {}
            assert data['services'][1]['endpoints'][2]['hint'] == 'GET /service2-fin'
            assert data['services'][1]['endpoints'][2]['request_counter'] == 0
            assert data['services'][1]['endpoints'][2]['avg_resp_time'] == 0
            assert data['services'][1]['endpoints'][2]['status_code_distribution'] == {}

            for _ in range(5):
                resp = httpx.get(SRV_8001 + '/service1', headers={'Host': SRV_8001_HOST}, verify=False)
                assert 200 == resp.status_code

            for _ in range(3):
                resp = httpx.get(SRV_8001 + '/service1-second/%s' % param, headers={'Host': SRV_8001_HOST}, verify=False)
                assert 201 == resp.status_code
                assert resp.text == 'service1-second: %s' % param

            for _ in range(2):
                resp = httpx.get(SRV_8002 + '/service2', headers={'Host': SRV_8002_HOST}, verify=False)
                assert 200 == resp.status_code

            for _ in range(2):
                try:
                    resp = httpx.get(SRV_8002 + '/service2-rst', headers={'Host': SRV_8002_HOST}, verify=False)
                except httpx.ReadError as e:
                    assert str(e) == '[Errno 104] Connection reset by peer'
                assert 200 == resp.status_code

            for _ in range(2):
                try:
                    resp = httpx.get(SRV_8002 + '/service2-fin', headers={'Host': SRV_8002_HOST}, verify=False)
                except httpx.RemoteProtocolError as e:
                    assert 'ConnectionClosed' in str(e)
                assert 200 == resp.status_code

            resp = httpx.get(MGMT + '/stats', verify=False)
            assert 200 == resp.status_code
            assert resp.headers['Content-Type'] == 'application/json; charset=UTF-8'

            data = resp.json()

            # `request_counter` assertions
            assert data['global']['request_counter'] == 14
            assert data['services'][0]['request_counter'] == 8
            assert data['services'][0]['endpoints'][0]['request_counter'] == 5
            assert data['services'][0]['endpoints'][1]['request_counter'] == 3
            assert data['services'][1]['request_counter'] == 6
            assert data['services'][1]['endpoints'][0]['request_counter'] == 2
            assert data['services'][1]['endpoints'][1]['request_counter'] == 2
            assert data['services'][1]['endpoints'][2]['request_counter'] == 2

            # `status_code_distribution` assertions
            assert data['global']['status_code_distribution']['200'] == 7
            assert data['global']['status_code_distribution']['201'] == 3
            assert data['global']['status_code_distribution']['RST'] == 2
            assert data['global']['status_code_distribution']['FIN'] == 2
            assert data['services'][0]['status_code_distribution']['200'] == 5
            assert data['services'][0]['status_code_distribution']['201'] == 3
            assert data['services'][0]['endpoints'][0]['status_code_distribution']['200'] == 5
            assert data['services'][0]['endpoints'][1]['status_code_distribution']['201'] == 3
            assert data['services'][1]['status_code_distribution']['200'] == 2
            assert data['services'][1]['status_code_distribution']['RST'] == 2
            assert data['services'][1]['status_code_distribution']['FIN'] == 2

            resp = httpx.delete(MGMT + '/stats', verify=False)
            assert 204 == resp.status_code

    @pytest.mark.parametrize(('config'), [
        'configs/json/hbs/management/config.json',
        'configs/yaml/hbs/management/config.yaml'
    ])
    def test_get_stats_service(self, config):
        self.mock_server_process = run_mock_server(get_config_path(config))
        param = str(int(time.time()))

        for _ in range(2):
            resp = httpx.get(SRV_8001 + '/__admin/stats', headers={'Host': SRV_8001_HOST}, verify=False)
            assert 200 == resp.status_code
            assert resp.headers['Content-Type'] == 'application/json; charset=UTF-8'

            data = resp.json()
            assert data['request_counter'] == 0
            assert data['avg_resp_time'] == 0
            assert data['status_code_distribution'] == {}
            assert data['endpoints'][0]['hint'] == 'GET /service1'
            assert data['endpoints'][0]['request_counter'] == 0
            assert data['endpoints'][0]['avg_resp_time'] == 0
            assert data['endpoints'][0]['status_code_distribution'] == {}
            assert data['endpoints'][1]['hint'] == 'GET /service1-second/{{var}}'
            assert data['endpoints'][1]['request_counter'] == 0
            assert data['endpoints'][1]['avg_resp_time'] == 0
            assert data['endpoints'][1]['status_code_distribution'] == {}

            for _ in range(5):
                resp = httpx.get(SRV_8001 + '/service1', headers={'Host': SRV_8001_HOST}, verify=False)
                assert 200 == resp.status_code

            for _ in range(3):
                resp = httpx.get(SRV_8001 + '/service1-second/%s' % param, headers={'Host': SRV_8001_HOST}, verify=False)
                assert 201 == resp.status_code
                assert resp.text == 'service1-second: %s' % param

            resp = httpx.get(SRV_8001 + '/__admin/stats', headers={'Host': SRV_8001_HOST}, verify=False)
            assert 200 == resp.status_code
            assert resp.headers['Content-Type'] == 'application/json; charset=UTF-8'

            data = resp.json()

            # `request_counter` assertions
            assert data['request_counter'] == 8
            assert data['endpoints'][0]['request_counter'] == 5
            assert data['endpoints'][1]['request_counter'] == 3

            # `status_code_distribution` assertions
            assert data['status_code_distribution']['200'] == 5
            assert data['status_code_distribution']['201'] == 3
            assert data['endpoints'][0]['status_code_distribution']['200'] == 5
            assert data['endpoints'][1]['status_code_distribution']['201'] == 3

            resp = httpx.delete(SRV_8001 + '/__admin/stats', headers={'Host': SRV_8001_HOST}, verify=False)
            assert 204 == resp.status_code

        for _ in range(2):
            resp = httpx.get(SRV_8002 + '/__admin/stats', headers={'Host': SRV_8002_HOST}, verify=False)
            assert 200 == resp.status_code
            assert resp.headers['Content-Type'] == 'application/json; charset=UTF-8'

            data = resp.json()
            assert data['request_counter'] == 0
            assert data['avg_resp_time'] == 0
            assert data['status_code_distribution'] == {}
            assert data['endpoints'][0]['hint'] == 'GET /service2'
            assert data['endpoints'][0]['request_counter'] == 0
            assert data['endpoints'][0]['avg_resp_time'] == 0
            assert data['endpoints'][0]['status_code_distribution'] == {}
            assert data['endpoints'][1]['hint'] == 'GET /service2-rst'
            assert data['endpoints'][1]['request_counter'] == 0
            assert data['endpoints'][1]['avg_resp_time'] == 0
            assert data['endpoints'][1]['status_code_distribution'] == {}
            assert data['endpoints'][2]['hint'] == 'GET /service2-fin'
            assert data['endpoints'][2]['request_counter'] == 0
            assert data['endpoints'][2]['avg_resp_time'] == 0
            assert data['endpoints'][2]['status_code_distribution'] == {}

            for _ in range(2):
                resp = httpx.get(SRV_8002 + '/service2', headers={'Host': SRV_8002_HOST}, verify=False)
                assert 200 == resp.status_code

            for _ in range(2):
                try:
                    resp = httpx.get(SRV_8002 + '/service2-rst', headers={'Host': SRV_8002_HOST}, verify=False)
                except httpx.ReadError as e:
                    assert str(e) == '[Errno 104] Connection reset by peer'
                assert 200 == resp.status_code

            for _ in range(2):
                try:
                    resp = httpx.get(SRV_8002 + '/service2-fin', headers={'Host': SRV_8002_HOST}, verify=False)
                except httpx.RemoteProtocolError as e:
                    assert 'ConnectionClosed' in str(e)
                assert 200 == resp.status_code

            resp = httpx.get(SRV_8002 + '/__admin/stats', headers={'Host': SRV_8002_HOST}, verify=False)
            assert 200 == resp.status_code
            assert resp.headers['Content-Type'] == 'application/json; charset=UTF-8'

            data = resp.json()

            # `request_counter` assertions
            assert data['request_counter'] == 6
            assert data['endpoints'][0]['request_counter'] == 2
            assert data['endpoints'][1]['request_counter'] == 2
            assert data['endpoints'][2]['request_counter'] == 2

            # `status_code_distribution` assertions
            assert data['status_code_distribution']['200'] == 2
            assert data['status_code_distribution']['RST'] == 2
            assert data['status_code_distribution']['FIN'] == 2

            resp = httpx.delete(SRV_8002 + '/__admin/stats', headers={'Host': SRV_8002_HOST}, verify=False)
            assert 204 == resp.status_code

    @pytest.mark.parametrize(('config, level'), [
        ('configs/json/hbs/management/multiresponse.json', 'global'),
        ('configs/json/hbs/management/multiresponse.json', 'service'),
    ])
    def test_post_reset_iterators(self, config, level):
        self.mock_server_process = run_mock_server(get_config_path(config))

        for _ in range(3):
            for i in range(2):
                resp = httpx.get(SRV_8001 + '/service1-multi-response-looped', headers={'Host': SRV_8001_HOST})
                assert 200 == resp.status_code
                assert resp.text == 'resp%d' % (i + 1)

                resp = httpx.get(SRV_8001 + '/service1-multi-response-looped-empty-list', headers={'Host': SRV_8001_HOST})
                assert 200 == resp.status_code
                assert not resp.text

                resp = httpx.get(SRV_8001 + '/service1-no-response', headers={'Host': SRV_8001_HOST})
                assert 200 == resp.status_code
                assert not resp.text

                resp = httpx.get(SRV_8001 + '/service1-multi-response-nonlooped', headers={'Host': SRV_8001_HOST})
                assert 200 == resp.status_code
                assert resp.text == 'resp%d' % (i + 1)

                resp = httpx.get(SRV_8001 + '/service1-dataset-inline', headers={'Host': SRV_8001_HOST})
                assert 200 == resp.status_code
                assert resp.text == 'dset: val%d' % (i + 1)

                resp = httpx.get(SRV_8001 + '/service1-dataset-inline-nonlooped', headers={'Host': SRV_8001_HOST})
                assert 200 == resp.status_code
                assert resp.text == 'dset: val%d' % (i + 1)

                resp = httpx.get(SRV_8001 + '/service1-dataset-fromfile', headers={'Host': SRV_8001_HOST})
                assert 200 == resp.status_code
                assert resp.text == 'dset: val%d' % (i + 1)

            resp = httpx.get(SRV_8001 + '/service1-multi-response-nonlooped', headers={'Host': SRV_8001_HOST})
            assert 200 == resp.status_code
            assert resp.text == 'resp%d' % 3

            resp = httpx.get(SRV_8001 + '/service1-multi-response-nonlooped', headers={'Host': SRV_8001_HOST})
            assert 410 == resp.status_code

            resp = httpx.get(SRV_8001 + '/service1-dataset-inline-nonlooped', headers={'Host': SRV_8001_HOST})
            assert 200 == resp.status_code
            assert resp.text == 'dset: val%d' % 3

            resp = httpx.get(SRV_8001 + '/service1-dataset-inline-nonlooped', headers={'Host': SRV_8001_HOST})
            assert 410 == resp.status_code

            if level == 'service':
                resp = httpx.post(SRV_8001 + '/__admin/reset-iterators', headers={'Host': SRV_8001_HOST})
                assert 204 == resp.status_code

            for i in range(2):
                resp = httpx.get(SRV_8002 + '/service2-multi-response-looped', headers={'Host': SRV_8002_HOST})
                assert 200 == resp.status_code
                assert resp.text == 'resp%d' % (i + 1)

                resp = httpx.get(SRV_8002 + '/service2-multi-response-nonlooped', headers={'Host': SRV_8002_HOST})
                assert 200 == resp.status_code
                assert resp.text == 'resp%d' % (i + 1)

                resp = httpx.get(SRV_8002 + '/service2-dataset-inline', headers={'Host': SRV_8002_HOST})
                assert 200 == resp.status_code
                assert resp.text == 'dset: val%d' % (i + 1)

            if level == 'service':
                resp = httpx.post(SRV_8002 + '/__admin/reset-iterators', headers={'Host': SRV_8002_HOST})
                assert 204 == resp.status_code

            if level == 'global':
                resp = httpx.post(MGMT + '/reset-iterators', verify=False)
                assert 204 == resp.status_code

    @pytest.mark.parametrize(('config'), [
        'configs/json/hbs/management/multiresponse.json',
    ])
    def test_tagged_responses(self, config):
        self.mock_server_process = run_mock_server(get_config_path(config))

        resp = httpx.get(SRV_8003 + '/__admin/tag')
        assert 204 == resp.status_code

        resp = httpx.post(MGMT + '/tag', data="first", verify=False)
        assert 204 == resp.status_code

        resp = httpx.post(MGMT + '/tag?current=first', verify=False)
        assert 204 == resp.status_code

        resp = httpx.get(MGMT + '/tag', verify=False)
        assert 200 == resp.status_code
        data = resp.json()
        for tag in data['tags']:
            assert "first" == tag

        resp = httpx.get(SRV_8003 + '/tagged-responses')
        assert 200 == resp.status_code
        assert "3.1" == resp.text

        resp = httpx.get(SRV_8003 + '/tagged-responses')
        assert 200 == resp.status_code
        assert "1.1" == resp.text

        resp = httpx.get(SRV_8003 + '/tagged-responses')
        assert 200 == resp.status_code
        assert "1.2" == resp.text

        resp = httpx.get(SRV_8003 + '/tagged-responses')
        assert 200 == resp.status_code
        assert "3.2" == resp.text

        resp = httpx.get(SRV_8003 + '/tagged-responses')
        assert 200 == resp.status_code
        assert "3.3" == resp.text

        # no tag set - only untagged responses
        resp = httpx.post(SRV_8003 + '/__admin/tag', data="")
        assert 204 == resp.status_code

        resp = httpx.get(SRV_8003 + '/tagged-responses')
        assert 200 == resp.status_code
        assert "3.1" == resp.text

        resp = httpx.get(SRV_8003 + '/tagged-responses')
        assert 200 == resp.status_code
        assert "3.2" == resp.text

        resp = httpx.get(SRV_8003 + '/tagged-responses')
        assert 200 == resp.status_code
        assert "3.3" == resp.text

        # first tag set - "first" + untagged responses
        resp = httpx.post(SRV_8003 + '/__admin/tag', data="first")
        assert 204 == resp.status_code

        resp = httpx.get(SRV_8003 + '/__admin/tag')
        assert 200 == resp.status_code
        assert "first" == resp.text

        resp = httpx.get(SRV_8003 + '/tagged-responses')
        assert 200 == resp.status_code
        assert "3.1" == resp.text

        resp = httpx.get(SRV_8003 + '/tagged-responses')
        assert 200 == resp.status_code
        assert "1.1" == resp.text

        resp = httpx.get(SRV_8003 + '/tagged-responses')
        assert 200 == resp.status_code
        assert "1.2" == resp.text

        resp = httpx.get(SRV_8003 + '/tagged-responses')
        assert 200 == resp.status_code
        assert "3.2" == resp.text

        resp = httpx.get(SRV_8003 + '/tagged-responses')
        assert 200 == resp.status_code
        assert "3.3" == resp.text

        # first tag set - "second" + untagged responses
        resp = httpx.post(SRV_8003 + '/__admin/tag?current=second')
        assert 204 == resp.status_code

        resp = httpx.get(SRV_8003 + '/tagged-responses')
        assert 200 == resp.status_code
        assert "3.1" == resp.text

        resp = httpx.get(SRV_8003 + '/tagged-responses')
        assert 200 == resp.status_code
        assert "2.1" == resp.text

        resp = httpx.get(SRV_8003 + '/tagged-responses')
        assert 200 == resp.status_code
        assert "3.2" == resp.text

        resp = httpx.get(SRV_8003 + '/tagged-responses')
        assert 200 == resp.status_code
        assert "2.2" == resp.text

        resp = httpx.get(SRV_8003 + '/tagged-responses')
        assert 200 == resp.status_code
        assert "3.3" == resp.text

        # case of no valid response
        resp = httpx.get(SRV_8003 + '/tagged-confusing')
        assert 410 == resp.status_code

    @pytest.mark.parametrize(('config'), [
        'configs/json/hbs/management/multiresponse.json',
    ])
    def test_tagged_datasets(self, config):
        self.mock_server_process = run_mock_server(get_config_path(config))

        resp = httpx.post(MGMT + '/tag', data="first", verify=False)
        assert 204 == resp.status_code

        resp = httpx.get(MGMT + '/tag', verify=False)
        assert 200 == resp.status_code
        data = resp.json()
        for tag in data['tags']:
            assert "first" == tag

        resp = httpx.get(SRV_8003 + '/tagged-datasets')
        assert 200 == resp.status_code
        assert "dset: 3.1" == resp.text

        resp = httpx.get(SRV_8003 + '/tagged-datasets')
        assert 200 == resp.status_code
        assert "dset: 1.1" == resp.text

        resp = httpx.get(SRV_8003 + '/tagged-datasets')
        assert 200 == resp.status_code
        assert "dset: 1.2" == resp.text

        resp = httpx.get(SRV_8003 + '/tagged-datasets')
        assert 200 == resp.status_code
        assert "dset: 3.2" == resp.text

        resp = httpx.get(SRV_8003 + '/tagged-datasets')
        assert 200 == resp.status_code
        assert "dset: 3.3" == resp.text

        # no tag set - only untagged responses
        resp = httpx.post(SRV_8003 + '/__admin/tag', data="")
        assert 204 == resp.status_code

        resp = httpx.get(SRV_8003 + '/tagged-datasets')
        assert 200 == resp.status_code
        assert "dset: 3.1" == resp.text

        resp = httpx.get(SRV_8003 + '/tagged-datasets')
        assert 200 == resp.status_code
        assert "dset: 3.2" == resp.text

        resp = httpx.get(SRV_8003 + '/tagged-datasets')
        assert 200 == resp.status_code
        assert "dset: 3.3" == resp.text

        # first tag set - "first" + untagged responses
        resp = httpx.post(SRV_8003 + '/__admin/tag', data="first")
        assert 204 == resp.status_code

        resp = httpx.get(SRV_8003 + '/__admin/tag')
        assert 200 == resp.status_code
        assert "first" == resp.text

        resp = httpx.get(SRV_8003 + '/tagged-datasets')
        assert 200 == resp.status_code
        assert "dset: 3.1" == resp.text

        resp = httpx.get(SRV_8003 + '/tagged-datasets')
        assert 200 == resp.status_code
        assert "dset: 1.1" == resp.text

        resp = httpx.get(SRV_8003 + '/tagged-datasets')
        assert 200 == resp.status_code
        assert "dset: 1.2" == resp.text

        resp = httpx.get(SRV_8003 + '/tagged-datasets')
        assert 200 == resp.status_code
        assert "dset: 3.2" == resp.text

        resp = httpx.get(SRV_8003 + '/tagged-datasets')
        assert 200 == resp.status_code
        assert "dset: 3.3" == resp.text

        # first tag set - "second" + untagged responses
        resp = httpx.post(SRV_8003 + '/__admin/tag', data="second")
        assert 204 == resp.status_code

        resp = httpx.get(SRV_8003 + '/tagged-datasets')
        assert 200 == resp.status_code
        assert "dset: 3.1" == resp.text

        resp = httpx.get(SRV_8003 + '/tagged-datasets')
        assert 200 == resp.status_code
        assert "dset: 2.1" == resp.text

        resp = httpx.get(SRV_8003 + '/tagged-datasets')
        assert 200 == resp.status_code
        assert "dset: 3.2" == resp.text

        resp = httpx.get(SRV_8003 + '/tagged-datasets')
        assert 200 == resp.status_code
        assert "dset: 2.2" == resp.text

        resp = httpx.get(SRV_8003 + '/tagged-datasets')
        assert 200 == resp.status_code
        assert "dset: 3.3" == resp.text

        # case of no valid response
        resp = httpx.get(SRV_8003 + '/tagged-confusing')
        assert 410 == resp.status_code

    @pytest.mark.parametrize(('config'), [
        'configs/json/hbs/management/config.json',
        'configs/yaml/hbs/management/config.yaml'
    ])
    def test_get_unhandled(self, config):
        self.mock_server_process = run_mock_server(get_config_path(config))

        resp = httpx.get(MGMT + '/unhandled', verify=False)
        assert 200 == resp.status_code
        assert resp.headers['Content-Type'] == 'application/json; charset=UTF-8'
        expected_data = {'services': []}
        assert expected_data == resp.json()

        resp = httpx.get(SRV_8001 + '/service1x', headers={'Host': SRV_8001_HOST, 'User-Agent': 'mockintosh-test'}, verify=False)
        assert 404 == resp.status_code

        resp = httpx.get(SRV_8001 + '/service1y?a=b&c=d', headers={'Host': SRV_8001_HOST, 'Example-Header': 'Example-Value', 'User-Agent': 'mockintosh-test'}, verify=False)
        assert 404 == resp.status_code

        resp = httpx.get(SRV_8002 + '/service2z', headers={'Host': SRV_8002_HOST, 'User-Agent': 'mockintosh-test'}, verify=False)
        assert 404 == resp.status_code

        resp = httpx.get(SRV_8002 + '/service2q?a=b&a=c', headers={'Host': SRV_8002_HOST, 'User-Agent': 'mockintosh-test'}, verify=False)
        assert 404 == resp.status_code

        resp = httpx.get(SRV_8002 + '/service2q?a[]=b&a[]=c', headers={'Host': SRV_8002_HOST, 'User-Agent': 'mockintosh-test'}, verify=False)
        assert 404 == resp.status_code

        # Image like requests are ignored.
        resp = httpx.get(SRV_8001 + '/image.png', headers={
            'Host': SRV_8001_HOST,
            'User-Agent': 'mockintosh-test',
            'Content-Type': 'image/png'
        }, verify=False)
        assert 404 == resp.status_code

        resp = httpx.get(MGMT + '/unhandled', verify=False)
        assert 200 == resp.status_code
        assert resp.headers['Content-Type'] == 'application/json; charset=UTF-8'
        assert resp.text == open(get_config_path('configs/stats_unhandled.json'), 'r').read()[:-1]

        resp = httpx.get(MGMT + '/unhandled?format=yaml', verify=False)
        assert 200 == resp.status_code
        assert resp.headers['Content-Type'] == 'application/x-yaml'
        assert resp.text == open(get_config_path('configs/stats_unhandled.yaml'), 'r').read()

        resp = httpx.get(SRV_8001 + '/__admin/unhandled', headers={'Host': SRV_8001_HOST}, verify=False)
        assert 200 == resp.status_code
        assert resp.headers['Content-Type'] == 'application/json; charset=UTF-8'
        assert resp.text == open(get_config_path('configs/stats_unhandled_service1.json'), 'r').read()[:-1]

        resp = httpx.get(SRV_8001 + '/__admin/unhandled?format=yaml', headers={'Host': SRV_8001_HOST}, verify=False)
        assert 200 == resp.status_code
        assert resp.headers['Content-Type'] == 'application/x-yaml'
        assert resp.text == open(get_config_path('configs/stats_unhandled_service1.yaml'), 'r').read()

        resp = httpx.get(SRV_8002 + '/__admin/unhandled', headers={'Host': SRV_8002_HOST}, verify=False)
        assert 200 == resp.status_code
        assert resp.headers['Content-Type'] == 'application/json; charset=UTF-8'
        assert resp.text == open(get_config_path('configs/stats_unhandled_service2.json'), 'r').read()[:-1]

        resp = httpx.get(SRV_8002 + '/__admin/unhandled?format=yaml', headers={'Host': SRV_8002_HOST}, verify=False)
        assert 200 == resp.status_code
        assert resp.headers['Content-Type'] == 'application/x-yaml'
        assert resp.text == open(get_config_path('configs/stats_unhandled_service2.yaml'), 'r').read()

    @pytest.mark.parametrize(('config'), [
        'configs/json/hbs/management/no_endpoints.json'
    ])
    def test_get_unhandled_no_endpoints(self, config):
        self.mock_server_process = run_mock_server(get_config_path(config))

        resp = httpx.get(MGMT + '/unhandled', verify=False)
        assert 200 == resp.status_code
        assert resp.headers['Content-Type'] == 'application/json; charset=UTF-8'
        expected_data = {'services': []}
        assert expected_data == resp.json()

        resp = httpx.get(SRV_8001 + '/service1x', headers={'Host': SRV_8001_HOST, 'User-Agent': 'mockintosh-test'}, verify=False)
        assert 404 == resp.status_code

        resp = httpx.get(MGMT + '/unhandled', verify=False)
        assert 200 == resp.status_code
        assert resp.headers['Content-Type'] == 'application/json; charset=UTF-8'
        data = resp.json()
        assert len(data['services']) == 1

    @pytest.mark.parametrize(('config'), [
        'configs/json/hbs/management/config.json',
        'configs/yaml/hbs/management/config.yaml'
    ])
    def test_get_unhandled_changing_headers(self, config):
        self.mock_server_process = run_mock_server(get_config_path(config))

        resp = httpx.get(
            SRV_8001 + '/service1x',
            headers={
                'Host': SRV_8001_HOST,
                'User-Agent': 'mockintosh-test',
                'hdr1': 'val1',
                'hdr2': 'val2',
                'hdr3': 'val3'
            },
            verify=False
        )
        assert 404 == resp.status_code

        resp = httpx.get(MGMT + '/unhandled', verify=False)
        assert 200 == resp.status_code
        assert resp.headers['Content-Type'] == 'application/json; charset=UTF-8'
        data = resp.json()

        headers = [x.lower() for x in data['services'][0]['endpoints'][0]['headers']]
        assert set(['hdr1', 'hdr2', 'hdr3']).issubset(set(headers))

        resp = httpx.get(
            SRV_8001 + '/service1x',
            headers={
                'Host': SRV_8001_HOST,
                'User-Agent': 'mockintosh-test',
                'hdr1': 'val1',
                'hdr2': 'val22'
            },
            verify=False
        )
        assert 404 == resp.status_code

        resp = httpx.get(MGMT + '/unhandled', verify=False)
        assert 200 == resp.status_code
        assert resp.headers['Content-Type'] == 'application/json; charset=UTF-8'
        data = resp.json()

        headers = [x.lower() for x in data['services'][0]['endpoints'][0]['headers']]
        assert 'hdr1' in headers
        assert 'hdr2' not in headers
        assert 'hdr3' not in headers

    @pytest.mark.parametrize(('config', 'admin_url', 'admin_headers'), [
        ('configs/json/hbs/management/config.json', MGMT, {}),
        ('configs/yaml/hbs/management/config.yaml', MGMT, {}),
        ('configs/json/hbs/management/config.json', SRV_8001 + '/__admin', {'Host': SRV_8001_HOST}),
        ('configs/yaml/hbs/management/config.yaml', SRV_8001 + '/__admin', {'Host': SRV_8001_HOST})
    ])
    def test_delete_unhandled(self, config, admin_url, admin_headers):
        self.mock_server_process = run_mock_server(get_config_path(config))

        resp = httpx.get(admin_url + '/unhandled', headers=admin_headers, verify=False)
        assert 200 == resp.status_code
        assert resp.headers['Content-Type'] == 'application/json; charset=UTF-8'
        data = resp.json()
        ref = data['services'] if admin_url == MGMT else data['services'][0]['endpoints']
        assert len(ref) == 0

        resp = httpx.get(SRV_8001 + '/service1x', headers={'Host': SRV_8001_HOST, 'User-Agent': 'mockintosh-test'}, verify=False)
        assert 404 == resp.status_code

        resp = httpx.get(admin_url + '/unhandled', headers=admin_headers, verify=False)
        assert 200 == resp.status_code
        assert resp.headers['Content-Type'] == 'application/json; charset=UTF-8'
        data = resp.json()
        ref = data['services'] if admin_url == MGMT else data['services'][0]['endpoints']
        assert len(ref) == 1
        if admin_url == MGMT:
            len(data['services'][0]['endpoints']) == 1

        resp = httpx.delete(admin_url + '/unhandled', headers=admin_headers, verify=False)
        assert 204 == resp.status_code

        resp = httpx.get(admin_url + '/unhandled', headers=admin_headers, verify=False)
        assert 200 == resp.status_code
        assert resp.headers['Content-Type'] == 'application/json; charset=UTF-8'
        data = resp.json()
        ref = data['services'] if admin_url == MGMT else data['services'][0]['endpoints']
        assert len(ref) == 0

    @pytest.mark.parametrize(('config'), [
        'configs/json/hbs/management/config.json',
        'configs/yaml/hbs/management/config.yaml',
        'configs/yaml/hbs/core/big_config.yaml'
    ])
    def test_get_oas(self, config):
        config_path = None
        config_path = get_config_path(config)
        self.mock_server_process = run_mock_server(config_path)

        resp = None
        resp = httpx.get(MGMT + '/oas', verify=False)
        assert 200 == resp.status_code
        assert resp.headers['Content-Type'] == 'application/json; charset=UTF-8'
        data = resp.json()

        for document in data['documents']:
            validate_spec(document)

        if config.endswith('big_config.yaml'):
            resp = httpx.get(SRV_8001 + '/__admin/oas')
        else:
            resp = httpx.get(SRV_8001 + '/__admin/oas', headers={'Host': SRV_8001_HOST}, verify=False)
        assert 200 == resp.status_code
        assert resp.headers['Content-Type'] == 'application/json; charset=UTF-8'
        validate_spec(resp.json())

        if not config.endswith('big_config.yaml'):
            resp = httpx.get(SRV_8002 + '/__admin/oas', headers={'Host': SRV_8002_HOST}, verify=False)
            assert 200 == resp.status_code
            assert resp.headers['Content-Type'] == 'application/json; charset=UTF-8'
            validate_spec(resp.json())

    @pytest.mark.parametrize(('config'), [
        'configs/json/hbs/management/config_custom_oas.json',
        'configs/json/hbs/management/config_custom_oas2.json'
    ])
    def test_get_oas_custom(self, config):
        self.mock_server_process = run_mock_server(get_config_path(config))

        resp = httpx.get(MGMT + '/oas', verify=False)
        assert 200 == resp.status_code
        assert resp.headers['Content-Type'] == 'application/json; charset=UTF-8'
        data = resp.json()
        assert data['documents'][0]['info']['title'] == 'Mock for Service1 CUSTOM'

        resp = httpx.get(SRV_8001 + '/__admin/oas', headers={'Host': SRV_8001_HOST})
        assert 200 == resp.status_code
        assert resp.headers['Content-Type'] == 'application/json; charset=UTF-8'
        data = resp.json()
        assert data['info']['title'] == 'Mock for Service1 CUSTOM'

    @pytest.mark.parametrize(('config', 'path'), [
        ('configs/json/hbs/management/config_custom_oas3.json', 'oas_documents/not_existing_file.json'),
        ('configs/json/hbs/management/config_custom_oas4.json', '../common/config.json')
    ])
    def test_get_oas_custom_wrong_path(self, config, path):
        self.mock_server_process = run_mock_server(get_config_path(config))

        resp = httpx.get(MGMT + '/oas', verify=False)
        assert 500 == resp.status_code
<<<<<<< HEAD
        # assert resp.text == 'External OAS document \'%s\' couldn\'t be accessed or found!' % path

        resp = httpx.get(SRV_8001 + '/__admin/oas', headers={'Host': SRV_8001_HOST})
        assert 500 == resp.status_code
        # assert resp.text == 'External OAS document \'%s\' couldn\'t be accessed or found!' % path
=======
        # assert resp.headers['Content-Type'] == 'text/html; charset=UTF-8'
        # assert resp.text == 'External OAS document %r couldn\'t be accessed or found!' % path

        resp = httpx.get(SRV_8001 + '/__admin/oas', headers={'Host': SRV_8001_HOST})
        assert 500 == resp.status_code
        # assert resp.headers['Content-Type'] == 'text/html; charset=UTF-8'
        # assert resp.text == 'External OAS document %r couldn\'t be accessed or found!' % path
>>>>>>> 6c666e6e

    @pytest.mark.parametrize(('config'), [
        'configs/json/hbs/management/resources.json'
    ])
    def test_resources(self, config):
        text_state_1 = 'hello world'
        text_state_2 = 'hello solar system'
        text_state_3 = 'hello galaxy'
        text_state_4 = 'hello universe'
        text_state_5 = 'hello multiverse'
        body_txt_rel_path = 'res/body.txt'
        body_txt_path = get_config_path('configs/json/hbs/management/%s' % body_txt_rel_path)
        new_body_txt_rel_path = 'new_res/new_body.txt'
        new_body_txt_rel_path2 = 'new_res/new_body2.txt'
        os.makedirs(os.path.dirname(body_txt_path), exist_ok=True)
        with open(body_txt_path, 'w') as file:
            file.write(text_state_1)

        self.mock_server_process = run_mock_server(get_config_path(config))

        resp = httpx.get(SRV_8001 + '/service1-file', headers={'Host': SRV_8001_HOST})
        assert 200 == resp.status_code
        assert resp.text == text_state_1

        resp = httpx.get(MGMT + '/resources?path=%s' % body_txt_rel_path, verify=False)
        assert 200 == resp.status_code
        assert resp.text == text_state_1

        resp = httpx.get(MGMT + '/resources?path=%s&format=stream' % body_txt_rel_path, verify=False)
        assert 200 == resp.status_code
        assert resp.headers['Content-Type'] == 'application/octet-stream'
        assert resp.text == text_state_1

        resp = httpx.get(MGMT + '/resources', verify=False)
        assert 200 == resp.status_code
        assert resp.headers['Content-Type'] == 'application/json; charset=UTF-8'
        data = resp.json()
        assert body_txt_rel_path in data['files']

        resp = httpx.get(SRV_8001 + '/__admin/resources', headers={'Host': SRV_8001_HOST})
        assert 200 == resp.status_code
        assert resp.headers['Content-Type'] == 'application/json; charset=UTF-8'
        data = resp.json()
        assert body_txt_rel_path in data['files']

        resp = httpx.post(MGMT + '/resources', data={'path': body_txt_rel_path, 'file': text_state_2}, verify=False)
        assert 204 == resp.status_code
        resp = httpx.get(MGMT + '/resources?path=%s' % body_txt_rel_path, verify=False)
        assert 200 == resp.status_code
        assert resp.text == text_state_2

        resp = httpx.post(
            MGMT + '/resources',
            data={'path': os.path.dirname(body_txt_rel_path)},
            files={os.path.split(body_txt_rel_path)[1]: text_state_3},
            verify=False
        )
        assert 204 == resp.status_code
        resp = httpx.get(MGMT + '/resources?path=%s' % body_txt_rel_path, verify=False)
        assert 200 == resp.status_code
        assert resp.text == text_state_3

        resp = httpx.delete(MGMT + '/resources?path=%s' % body_txt_rel_path, verify=False)
        assert 204 == resp.status_code
        resp = httpx.get(SRV_8001 + '/service1-file', headers={'Host': SRV_8001_HOST})
        assert 500 == resp.status_code
        assert resp.text == 'External template file \'res/body.txt\' couldn\'t be accessed or found!'
        resp = httpx.get(SRV_8001 + '/service1-file2', headers={'Host': SRV_8001_HOST})
        assert 500 == resp.status_code
        assert resp.text == 'External template file \'res/body.txt\' couldn\'t be accessed or found!'
        resp = httpx.get(SRV_8001 + '/service1-file-forbidden-path', headers={'Host': SRV_8001_HOST})
        assert 500 == resp.status_code
        assert resp.text == 'External template file \'../body/config.json\' couldn\'t be accessed or found!'
        resp = httpx.get(MGMT + '/resources?path=%s' % body_txt_rel_path, verify=False)
        assert 400 == resp.status_code

        with open(get_config_path('configs/json/hbs/management/new_resources.json'), 'r') as file:
            resp = httpx.post(MGMT + '/config', data=file.read(), verify=False)
            assert 204 == resp.status_code
        resp = httpx.get(SRV_8001 + '/service1-file', headers={'Host': SRV_8001_HOST})
        assert 404 == resp.status_code
        resp = httpx.get(MGMT + '/resources?path=%s' % body_txt_rel_path, verify=False)
        assert 400 == resp.status_code
        resp = httpx.get(SRV_8001 + '/service1-new-file', headers={'Host': SRV_8001_HOST})
        assert 500 == resp.status_code

        resp = httpx.post(
            MGMT + '/resources',
            data={'path': os.path.dirname(new_body_txt_rel_path)},
            files={os.path.split(new_body_txt_rel_path)[1]: text_state_4},
            verify=False
        )
        assert 204 == resp.status_code
        resp = httpx.get(MGMT + '/resources?path=%s' % new_body_txt_rel_path, verify=False)
        assert 200 == resp.status_code
        assert resp.text == text_state_4

        resp = httpx.post(MGMT + '/resources', data={'path': new_body_txt_rel_path, 'file': text_state_5}, verify=False)
        assert 204 == resp.status_code
        resp = httpx.post(MGMT + '/resources', data={'path': new_body_txt_rel_path2, 'file': text_state_5}, verify=False)
        assert 204 == resp.status_code
        resp = httpx.get(MGMT + '/resources?path=%s' % new_body_txt_rel_path, verify=False)
        assert 200 == resp.status_code
        assert resp.text == text_state_5

        resp = httpx.delete(MGMT + '/resources?path=%s' % new_body_txt_rel_path2, verify=False)
        assert 204 == resp.status_code
        resp = httpx.delete(MGMT + '/resources?path=%s' % os.path.dirname(new_body_txt_rel_path), verify=False)
        assert 204 == resp.status_code
        resp = httpx.get(SRV_8001 + '/service1-new-file', headers={'Host': SRV_8001_HOST})
        assert 500 == resp.status_code
        resp = httpx.get(MGMT + '/resources?path=%s' % new_body_txt_rel_path, verify=False)
        assert 400 == resp.status_code

    @pytest.mark.parametrize(('config'), [
        'configs/yaml/hbs/core/big_config.yaml'
    ])
    def test_resources_various(self, config):
        self.mock_server_process = run_mock_server(get_config_path(config))

        resp = httpx.get(MGMT + '/resources', verify=False)
        assert 200 == resp.status_code
        assert resp.headers['Content-Type'] == 'application/json; charset=UTF-8'
        data = resp.json()
        assert 'schema/empty_schema.json' in data['files']
        assert 'cors.html' in data['files']
        assert 'subdir/image.png' in data['files']
        assert '/etc/hosts' not in data['files']
        assert len(data['files']) == len(set(data['files']))

    @pytest.mark.parametrize(('config'), [
        'configs/json/hbs/management/resources.json'
    ])
    def test_resources_bad(self, config):
        self.mock_server_process = run_mock_server(get_config_path(config))

        resp = httpx.get(MGMT + '/resources?path=', verify=False)
        assert 400 == resp.status_code

        resp = httpx.get(MGMT + '/resources?path=../common/config.json', verify=False)
        assert 403 == resp.status_code

        resp = httpx.get(MGMT + '/resources?path=not/defined/path', verify=False)
        assert 400 == resp.status_code

        resp = httpx.get(MGMT + '/resources?path=oas_documents/not_existing_file.txt', verify=False)
        assert 400 == resp.status_code

        resp = httpx.get(MGMT + '/resources?path=oas_documents', verify=False)
        assert 400 == resp.status_code

        resp = httpx.get(MGMT + '/resources?path=oas_documents/service1.json', verify=False)
        assert 400 == resp.status_code

        text = 'hello world'

        resp = httpx.post(MGMT + '/resources', data={'path': '', 'file': text}, verify=False)
        assert 400 == resp.status_code

        resp = httpx.post(MGMT + '/resources', data={'path': '../common/config.json', 'file': text}, verify=False)
        assert 403 == resp.status_code

        resp = httpx.post(MGMT + '/resources', data={'path': 'somepath'}, verify=False)
        assert 400 == resp.status_code

        resp = httpx.post(MGMT + '/resources', data={'file': text}, verify=False)
        assert 400 == resp.status_code

        resp = httpx.post(MGMT + '/resources', data={'path': 'not/defined/path', 'file': text}, verify=False)
        assert 400 == resp.status_code

        resp = httpx.post(MGMT + '/resources', data={'path': 'oas_documents', 'file': text}, verify=False)
        assert 400 == resp.status_code

        resp = httpx.post(MGMT + '/resources', files={'somepath': text}, verify=False)
        assert 400 == resp.status_code

        resp = httpx.post(MGMT + '/resources', data={'path': 'oas_documents/'}, files={'../../common/config.json': text}, verify=False)
        assert 403 == resp.status_code

        resp = httpx.post(MGMT + '/resources', data={'path': 'not/defined'}, files={'path': text}, verify=False)
        assert 400 == resp.status_code

        resp = httpx.post(MGMT + '/resources', files={'oas_documents': text}, verify=False)
        assert 400 == resp.status_code

        resp = httpx.delete(MGMT + '/resources', verify=False)
        assert 400 == resp.status_code

        resp = httpx.delete(MGMT + '/resources?path=', verify=False)
        assert 400 == resp.status_code

        resp = httpx.delete(MGMT + '/resources?path=../common/config.json', verify=False)
        assert 403 == resp.status_code

        resp = httpx.delete(MGMT + '/resources?path=not/defined/path', verify=False)
        assert 400 == resp.status_code

        resp = httpx.delete(MGMT + '/resources?path=dataset.json', verify=False)
        assert 400 == resp.status_code

    @pytest.mark.parametrize(('config', 'admin_url', 'admin_headers'), [
        ('configs/json/hbs/management/config.json', MGMT, {}),
        ('configs/yaml/hbs/management/config.yaml', MGMT, {}),
        ('configs/json/hbs/management/config.json', SRV_8001 + '/__admin', {'Host': SRV_8001_HOST}),
        ('configs/yaml/hbs/management/config.yaml', SRV_8001 + '/__admin', {'Host': SRV_8001_HOST})
    ])
    def test_traffic_log(self, config, admin_url, admin_headers):
        self.mock_server_process = run_mock_server(get_config_path(config))
        test_start_time = datetime.fromtimestamp(time.time()).replace(tzinfo=timezone(timedelta(seconds=10800)))
        service1_response = 'service1'
        service2_response = 'service2'

        for _ in range(2):
            resp = httpx.get(admin_url + '/traffic-log', headers=admin_headers, verify=False)
            assert 200 == resp.status_code
            assert resp.headers['Content-Type'] == 'application/json; charset=UTF-8'
            data = resp.json()
            jsonschema_validate(data, HAR_JSON_SCHEMA)
            assert not data['log']['_enabled']
            assert data['log']['version'] == '1.2'
            assert data['log']['creator']['name'] == PROGRAM.capitalize()
            assert data['log']['creator']['version'] == mockintosh.__version__
            assert len(data['log']['entries']) == 0

            resp = httpx.get(SRV_8001 + '/service1', headers={'Host': SRV_8001_HOST})
            assert 200 == resp.status_code
            assert resp.text == service1_response

            resp = httpx.get(admin_url + '/traffic-log', headers=admin_headers, verify=False)
            assert 200 == resp.status_code
            assert resp.headers['Content-Type'] == 'application/json; charset=UTF-8'
            data = resp.json()
            jsonschema_validate(data, HAR_JSON_SCHEMA)
            assert not data['log']['_enabled']
            assert len(data['log']['entries']) == 0

            resp = httpx.post(admin_url + '/traffic-log', data={"enable": True}, headers=admin_headers, verify=False)
            assert 204 == resp.status_code

            resp = httpx.get(admin_url + '/traffic-log', headers=admin_headers, verify=False)
            assert 200 == resp.status_code
            assert resp.headers['Content-Type'] == 'application/json; charset=UTF-8'
            data = resp.json()
            jsonschema_validate(data, HAR_JSON_SCHEMA)
            assert data['log']['_enabled']
            assert len(data['log']['entries']) == 0

            for _ in range(3):
                resp = httpx.get(SRV_8001 + '/service1', headers={'Host': SRV_8001_HOST})
                assert 200 == resp.status_code
                assert resp.text == service1_response

            for _ in range(2):
                resp = httpx.get(SRV_8002 + '/service2', headers={'Host': SRV_8002_HOST})
                assert 200 == resp.status_code
                assert resp.text == service2_response

            resp = httpx.get(admin_url + '/traffic-log', headers=admin_headers, verify=False)
            assert 200 == resp.status_code
            assert resp.headers['Content-Type'] == 'application/json; charset=UTF-8'
            data = resp.json()
            jsonschema_validate(data, HAR_JSON_SCHEMA)
            assert data['log']['_enabled']
            if admin_headers:
                assert len(data['log']['entries']) == 3
            else:
                assert len(data['log']['entries']) == 5

            url_parsed1 = urlparse(SRV_8001)
            for entry in data['log']['entries'][0:2]:
                assert entry['_serviceName'] == 'Mock for Service1'
                assert datetime.fromisoformat(entry['startedDateTime']) > test_start_time
                assert entry['time'] > 0

                assert entry['request']['method'] == 'GET'
                assert entry['request']['url'] == '%s://%s:%s/service1' % (url_parsed1.scheme, SRV_8001_HOST, url_parsed1.port)
                assert entry['request']['httpVersion'] == 'HTTP/1.1'
                assert not entry['request']['cookies']
                request_headers = {x['name']: x['value'] for x in entry['request']['headers']}
                assert request_headers['User-Agent'] == 'python-httpx/%s' % httpx.__version__
                assert request_headers['Accept-Encoding'].startswith('gzip, deflate')
                assert request_headers['Accept'] == '*/*'
                assert request_headers['Connection'] == 'keep-alive'
                assert request_headers['Host'] == SRV_8001_HOST
                assert not entry['request']['queryString']
                assert entry['request']['headersSize'] == -1
                assert entry['request']['bodySize'] == 0

                assert entry['response']['status'] == 200
                assert entry['response']['statusText'] == 'OK'
                assert entry['response']['httpVersion'] == 'HTTP/1.1'
                assert not entry['response']['cookies']
                response_headers = {x['name']: x['value'] for x in entry['response']['headers']}
                assert response_headers['Server'] == '%s/%s' % (PROGRAM.capitalize(), mockintosh.__version__)
                assert entry['response']['content']['mimeType'] == 'text/html; charset=utf-8'
                assert 'Date' in response_headers
                assert response_headers['X-%s-Prompt' % PROGRAM.capitalize()] == 'Hello, I\'m %s.' % PROGRAM.capitalize()
                assert 'Etag' in response_headers
                assert int(response_headers['Content-Length']) == entry['response']['content']['size'] == 8
                assert entry['response']['content']['text'] == service1_response
                assert entry['response']['redirectURL'] == ''
                assert entry['response']['headersSize'] == -1

                assert entry['cache'] == {}
                assert entry['timings']['send'] == 0
                assert entry['timings']['receive'] == 0
                assert entry['timings']['wait'] == entry['time']
                assert entry['timings']['connect'] == 0
                assert entry['timings']['ssl'] == 0

                addr = socket.gethostbyname(url_parsed1.hostname)
                assert entry['serverIPAddress'] == addr
                assert int(entry['connection']) == url_parsed1.port

            if not admin_headers:
                url_parsed2 = urlparse(SRV_8002)
                for entry in data['log']['entries'][3:4]:
                    assert entry['_serviceName'] == 'Mock for Service2'
                    assert datetime.fromisoformat(entry['startedDateTime']) > test_start_time
                    assert entry['time'] > 0

                    assert entry['request']['method'] == 'GET'
                    assert entry['request']['url'] == '%s://%s:%s/service2' % (url_parsed2.scheme, SRV_8002_HOST, url_parsed2.port)
                    assert entry['response']['content']['text'] == service2_response

            resp = httpx.post(admin_url + '/traffic-log', data={"enable": False}, headers=admin_headers, verify=False)
            assert 204 == resp.status_code

            resp = httpx.get(admin_url + '/traffic-log', headers=admin_headers, verify=False)
            assert 200 == resp.status_code
            assert resp.headers['Content-Type'] == 'application/json; charset=UTF-8'
            data = resp.json()
            jsonschema_validate(data, HAR_JSON_SCHEMA)
            assert not data['log']['_enabled']
            if admin_headers:
                assert len(data['log']['entries']) == 3
            else:
                assert len(data['log']['entries']) == 5

            for _ in range(1):
                resp = httpx.get(SRV_8001 + '/service1', headers={'Host': SRV_8001_HOST})
                assert 200 == resp.status_code
                assert resp.text == service1_response

            for _ in range(1):
                resp = httpx.get(SRV_8002 + '/service2', headers={'Host': SRV_8002_HOST})
                assert 200 == resp.status_code
                assert resp.text == service2_response

            resp = httpx.get(admin_url + '/traffic-log', headers=admin_headers, verify=False)
            assert 200 == resp.status_code
            assert resp.headers['Content-Type'] == 'application/json; charset=UTF-8'
            data = resp.json()
            jsonschema_validate(data, HAR_JSON_SCHEMA)
            assert not data['log']['_enabled']
            if admin_headers:
                assert len(data['log']['entries']) == 3
            else:
                assert len(data['log']['entries']) == 5

            resp = httpx.delete(admin_url + '/traffic-log', headers=admin_headers, verify=False)
            assert 200 == resp.status_code
            assert resp.headers['Content-Type'] == 'application/json; charset=UTF-8'
            data = resp.json()
            jsonschema_validate(data, HAR_JSON_SCHEMA)
            assert not data['log']['_enabled']
            if admin_headers:
                assert len(data['log']['entries']) == 3
            else:
                assert len(data['log']['entries']) == 5

            resp = httpx.get(admin_url + '/traffic-log', headers=admin_headers, verify=False)
            assert 200 == resp.status_code
            assert resp.headers['Content-Type'] == 'application/json; charset=UTF-8'
            data = resp.json()
            jsonschema_validate(data, HAR_JSON_SCHEMA)
            assert not data['log']['_enabled']
            assert len(data['log']['entries']) == 0

    @pytest.mark.parametrize(('config', 'admin_url', 'admin_headers'), [
        ('configs/json/hbs/management/config.json', MGMT, {}),
        ('configs/yaml/hbs/management/config.yaml', MGMT, {}),
        ('configs/json/hbs/management/config.json', SRV_8001 + '/__admin', {'Host': SRV_8001_HOST}),
        ('configs/yaml/hbs/management/config.yaml', SRV_8001 + '/__admin', {'Host': SRV_8001_HOST})
    ])
    def test_traffic_log_query_string(self, config, admin_url, admin_headers):
        self.mock_server_process = run_mock_server(get_config_path(config))
        somekey = 'somekey'
        somevalue = 'somevalue'
        somevalue2 = 'somevalue2'

        resp = httpx.post(admin_url + '/traffic-log', data={"enable": True}, headers=admin_headers, verify=False)
        assert 204 == resp.status_code

        resp = httpx.get(SRV_8001 + '/service1?%s=%s' % (somekey, somevalue), headers={'Host': SRV_8001_HOST})
        assert 200 == resp.status_code
        assert resp.text == 'service1'

        resp = httpx.get(admin_url + '/traffic-log', headers=admin_headers, verify=False)
        assert 200 == resp.status_code
        assert resp.headers['Content-Type'] == 'application/json; charset=UTF-8'
        data = resp.json()
        jsonschema_validate(data, HAR_JSON_SCHEMA)
        assert data['log']['_enabled']
        assert len(data['log']['entries']) == 1
        assert len(data['log']['entries'][0]['request']['queryString']) == 1
        assert data['log']['entries'][0]['request']['queryString'][0]['name'] == somekey
        assert data['log']['entries'][0]['request']['queryString'][0]['value'] == somevalue

        resp = httpx.get(SRV_8001 + '/service1?%s=%s&%s=%s' % (somekey, somevalue, somekey, somevalue2), headers={'Host': SRV_8001_HOST})
        assert 200 == resp.status_code
        assert resp.text == 'service1'

        resp = httpx.get(admin_url + '/traffic-log', headers=admin_headers, verify=False)
        assert 200 == resp.status_code
        assert resp.headers['Content-Type'] == 'application/json; charset=UTF-8'
        data = resp.json()
        jsonschema_validate(data, HAR_JSON_SCHEMA)
        assert data['log']['_enabled']
        assert len(data['log']['entries']) == 2
        assert len(data['log']['entries'][1]['request']['queryString']) == 2
        assert data['log']['entries'][1]['request']['queryString'][0]['name'] == somekey
        assert data['log']['entries'][1]['request']['queryString'][0]['value'] == somevalue
        assert data['log']['entries'][1]['request']['queryString'][1]['name'] == somekey
        assert data['log']['entries'][1]['request']['queryString'][1]['value'] == somevalue2

    @pytest.mark.parametrize(('config', 'admin_url', 'admin_headers'), [
        ('configs/json/hbs/management/config.json', MGMT, {}),
        ('configs/yaml/hbs/management/config.yaml', MGMT, {}),
        ('configs/json/hbs/management/config.json', SRV_8001 + '/__admin', {'Host': SRV_8001_HOST}),
        ('configs/yaml/hbs/management/config.yaml', SRV_8001 + '/__admin', {'Host': SRV_8001_HOST})
    ])
    def test_traffic_log_post_data(self, config, admin_url, admin_headers):
        self.mock_server_process = run_mock_server(get_config_path(config))
        somekey = 'somekey'
        somevalue = 'somevalue'
        service1_response = 'service1'

        resp = httpx.post(admin_url + '/traffic-log', data={"enable": True}, headers=admin_headers, verify=False)
        assert 204 == resp.status_code

        # POST form data
        resp = httpx.post(SRV_8001 + '/service1-post', headers={'Host': SRV_8001_HOST}, data={somekey: somevalue})
        assert 200 == resp.status_code
        assert resp.text == service1_response

        # POST multipart binary
        image_file = None
        with open(get_config_path('configs/json/hbs/core/image.png'), 'rb') as file:
            image_file = file.read()
            resp = httpx.post(SRV_8001 + '/service1-post', headers={'Host': SRV_8001_HOST}, files={somekey: image_file})
            assert 200 == resp.status_code
            assert resp.text == service1_response

        # POST plain text
        resp = httpx.post(SRV_8001 + '/service1-post', headers={'Host': SRV_8001_HOST}, data=somevalue)
        assert 200 == resp.status_code
        assert resp.text == service1_response

        # POST binary
        resp = httpx.post(SRV_8001 + '/service1-post', headers={'Host': SRV_8001_HOST}, data=image_file)
        assert 200 == resp.status_code
        assert resp.text == service1_response

        resp = httpx.get(admin_url + '/traffic-log', headers=admin_headers, verify=False)
        assert 200 == resp.status_code
        assert resp.headers['Content-Type'] == 'application/json; charset=UTF-8'
        data = resp.json()
        jsonschema_validate(data, HAR_JSON_SCHEMA)
        assert data['log']['_enabled']
        assert len(data['log']['entries']) == 4

        # POST form data
        assert data['log']['entries'][0]['request']['bodySize'] == 17
        assert len(data['log']['entries'][0]['request']['postData']['params']) == 1
        assert data['log']['entries'][0]['request']['postData']['mimeType'] == 'application/x-www-form-urlencoded'
        assert data['log']['entries'][0]['request']['postData']['params'][0]['name'] == somekey
        assert data['log']['entries'][0]['request']['postData']['params'][0]['value'] == somevalue
        assert not data['log']['entries'][0]['request']['postData']['text']

        # POST multipart binary
        assert data['log']['entries'][1]['request']['bodySize'] == 796
        assert len(data['log']['entries'][1]['request']['postData']['params']) == 1
        assert data['log']['entries'][1]['request']['postData']['mimeType'] == 'multipart/form-data'
        assert data['log']['entries'][1]['request']['postData']['params'][0]['name'] == somekey
        assert data['log']['entries'][1]['request']['postData']['params'][0]['value'] == _b64encode(image_file)
        assert data['log']['entries'][1]['request']['postData']['params'][0]['_encoding'] == BASE64
        assert not data['log']['entries'][1]['request']['postData']['text']

        # POST plain text
        assert data['log']['entries'][2]['request']['bodySize'] == 9
        assert len(data['log']['entries'][2]['request']['postData']['params']) == 0
        assert data['log']['entries'][2]['request']['postData']['mimeType'] == 'text/plain'
        assert data['log']['entries'][2]['request']['postData']['text'] == somevalue

        # POST binary
        assert data['log']['entries'][3]['request']['bodySize'] == 611
        assert len(data['log']['entries'][3]['request']['postData']['params']) == 0
        assert data['log']['entries'][3]['request']['postData']['mimeType'] == 'text/plain'
        assert data['log']['entries'][3]['request']['postData']['text'] == _b64encode(image_file)
        assert data['log']['entries'][3]['request']['postData']['_encoding'] == BASE64

    def test_traffic_log_binary_response(self):
        config = 'configs/json/hbs/core/binary_response.json'
        self.mock_server_process = run_mock_server(get_config_path(config))

        resp = httpx.post(SRV_8000 + '/traffic-log', data={"enable": True})
        assert 204 == resp.status_code

        resp = httpx.get(SRV_8001 + '/image')
        assert 200 == resp.status_code
        assert resp.headers['Content-Type'] == 'image/png'
        image_file = None
        with open(get_config_path('configs/json/hbs/core/image.png'), 'rb') as file:
            image_file = file.read()
            assert resp.content == image_file

        resp = httpx.get(SRV_8000 + '/traffic-log')
        assert 200 == resp.status_code
        assert resp.headers['Content-Type'] == 'application/json; charset=UTF-8'
        data = resp.json()
        jsonschema_validate(data, HAR_JSON_SCHEMA)
        assert data['log']['_enabled']
        assert len(data['log']['entries']) == 1

        assert data['log']['entries'][0]['response']['content']['size'] == 611
        assert data['log']['entries'][0]['response']['content']['mimeType'] == 'image/png'
        assert data['log']['entries'][0]['response']['content']['text'] == _b64encode(image_file)
        assert data['log']['entries'][0]['response']['content']['encoding'] == BASE64

    @pytest.mark.parametrize(('config'), [
        'configs/json/hbs/headers/config.json',
        'configs/yaml/hbs/headers/config.yaml'
    ])
    def test_update_global_headers(self, config):
        self.mock_server_process = run_mock_server(get_config_path(config))

        resp = httpx.get(SRV_8001 + '/global-headers')
        assert 200 == resp.status_code
        assert resp.headers['global-hdr1'] == 'globalval1'
        assert resp.headers['global-hdr2'] == 'globalval2'

        with open(get_config_path(config), 'r') as file:
            data = yaml.safe_load(file.read())
            data['globals']['headers']['global-hdr1'] = 'globalvalX'
            data['globals']['headers']['global-hdr2'] = 'globalvalY'
            resp = httpx.post(SRV_8000 + '/config', data=json.dumps(data))
            assert 204 == resp.status_code

        resp = httpx.get(SRV_8001 + '/global-headers')
        assert 200 == resp.status_code
        assert resp.headers['global-hdr1'] == 'globalvalX'
        assert resp.headers['global-hdr2'] == 'globalvalY'

    @pytest.mark.parametrize(('config'), [
        'configs/json/hbs/performance/config.json'
    ])
    def test_update_performance_profile(self, config):
        self.mock_server_process = run_mock_server(get_config_path(config))

        resp = httpx.get(SRV_8000 + '/config')
        assert 200 == resp.status_code
        data = resp.json()
        assert data['globals']['performanceProfile'] == 'profile1'

        with open(get_config_path(config), 'r') as file:
            data = yaml.safe_load(file.read())
            data['globals']['performanceProfile'] = 'profile2'
            resp = httpx.post(SRV_8000 + '/config', data=json.dumps(data))
            assert 204 == resp.status_code

        resp = httpx.get(SRV_8000 + '/config')
        assert 200 == resp.status_code
        data = resp.json()
        assert data['globals']['performanceProfile'] == 'profile2'

    @pytest.mark.parametrize(('config'), [
        'configs/fallback_to.json',
        'configs/fallback_to.yaml'
    ])
    def test_fallback_to(self, config):
        self.mock_server_process = run_mock_server(get_config_path(config))

        resp = httpx.get(SRV_8000 + '/unhandled')
        assert 200 == resp.status_code
        assert resp.headers['Content-Type'] == 'application/json; charset=UTF-8'
        expected_data = {'services': []}
        assert expected_data == resp.json()

        resp = httpx.get(SRV_8001 + '/service1', headers={'Host': SRV_8001_HOST})
        assert 200 == resp.status_code
        assert resp.text == 'service1'

        resp = httpx.get(SRV_8000 + '/unhandled')
        assert 200 == resp.status_code
        assert resp.headers['Content-Type'] == 'application/json; charset=UTF-8'
        expected_data = {'services': []}
        assert expected_data == resp.json()

        resp = httpx.get(SRV_8001 + '/users', headers={'Host': SRV_8001_HOST})
        assert 200 == resp.status_code
        assert resp.headers['Content-Type'] == 'application/json; charset=utf-8'
        assert resp.headers['Server'] == 'nginx'
        assert resp.headers['X-Content-Type-Options'] == 'nosniff'
        data = resp.json()

        assert data['code'] == 200
        assert type(data['meta']['pagination']['total']) is int
        assert data['meta']['pagination']['limit'] == 20
        assert len(data['data']) <= 20
        assert data['data'][0].keys() >= {'id', 'name', 'email', 'gender', 'status', 'created_at', 'updated_at'}

        resp = httpx.get(SRV_8000 + '/unhandled')
        assert 200 == resp.status_code
        assert resp.headers['Content-Type'] == 'application/json; charset=UTF-8'
        data = resp.json()

        assert data['services'][0]['name'] == 'Mock for Service1'
        assert data['services'][0]['port'] == 8001
        assert data['services'][0]['endpoints'][0]['path'] == '/users'
        assert data['services'][0]['endpoints'][0]['method'] == 'GET'
        assert data['services'][0]['endpoints'][0]['response']['status'] == 200
        assert data['services'][0]['endpoints'][0]['response']['headers']['Content-Type'] == 'application/json; charset=utf-8'
        assert data['services'][0]['endpoints'][0]['response']['headers']['Server'] == 'nginx'
        assert data['services'][0]['endpoints'][0]['response']['headers']['X-Content-Type-Options'] == 'nosniff'
        body = json.loads(data['services'][0]['endpoints'][0]['response']['body'])

        assert body['code'] == 200
        assert type(body['meta']['pagination']['total']) is int
        assert body['meta']['pagination']['limit'] == 20
        assert len(body['data']) <= 20
        assert body['data'][0].keys() >= {'id', 'name', 'email', 'gender', 'status', 'created_at', 'updated_at'}

        resp = httpx.get(SRV_8002 + '/service1', headers={'Host': SRV_8002_HOST})
        assert 200 == resp.status_code
        assert resp.text == 'service1'

    @pytest.mark.parametrize(('config'), [
        'configs/fallback_to.json',
        'configs/fallback_to.yaml'
    ])
    def test_fallback_to_query_string(self, config):
        self.mock_server_process = run_mock_server(get_config_path(config))

        resp = httpx.get(SRV_8001 + '/service1q?a=b', headers={'Host': SRV_8001_HOST, 'User-Agent': 'mockintosh-test'})
        assert 404 == resp.status_code

        resp = httpx.get(SRV_8001 + '/service1q?a=b&a=c', headers={'Host': SRV_8001_HOST, 'User-Agent': 'mockintosh-test'})
        assert 404 == resp.status_code

        resp = httpx.get(SRV_8001 + '/service1q?a[]=b&a[]=c', headers={'Host': SRV_8001_HOST, 'User-Agent': 'mockintosh-test'})
        assert 404 == resp.status_code

    @pytest.mark.parametrize(('config'), [
        'configs/fallback_to.json'
    ])
    def test_fallback_to_body_param(self, config):
        self.mock_server_process = run_mock_server(get_config_path(config))

        expected_data = {"code": 401, "meta": None, "data": {"message": "Authentication failed"}}
        resp = httpx.post(SRV_8001 + '/users', headers={'Host': SRV_8001_HOST, 'User-Agent': 'mockintosh-test'}, files={'example': 'example'})
        assert 200 == resp.status_code
        assert resp.headers['Content-Type'] == 'application/json; charset=utf-8'
        assert resp.json() == expected_data

        resp = httpx.post(SRV_8001 + '/users', headers={'Host': SRV_8001_HOST, 'User-Agent': 'mockintosh-test'}, data={'example': 'example'})
        assert 200 == resp.status_code
        assert resp.headers['Content-Type'] == 'application/json; charset=utf-8'
        assert resp.json() == expected_data

        with open(get_config_path('configs/json/hbs/core/image.png'), 'rb') as file:
            image_file = file.read()
            resp = httpx.post(SRV_8001 + '/users', headers={'Host': SRV_8001_HOST, 'User-Agent': 'mockintosh-test'}, files={'example': image_file})
            assert 200 == resp.status_code
            assert resp.headers['Content-Type'] == 'application/json; charset=utf-8'
            assert resp.json() == expected_data

            resp = httpx.post(SRV_8001 + '/users', headers={'Host': SRV_8001_HOST, 'User-Agent': 'mockintosh-test'}, data={'example': image_file})
            assert 200 == resp.status_code
            assert resp.headers['Content-Type'] == 'application/json; charset=utf-8'
            assert resp.json() == expected_data

    @pytest.mark.parametrize(('config'), [
        'configs/fallback_to.json'
    ])
    def test_fallback_to_binary_response(self, config):
        self.mock_server_process = run_mock_server(get_config_path(config))

        resp = httpx.get(SRV_8003 + '/250/250', headers={'Host': SRV_8003_HOST})
        assert 200 == resp.status_code

        resp = httpx.get(SRV_8000 + '/unhandled')
        assert 200 == resp.status_code
        assert resp.headers['Content-Type'] == 'application/json; charset=UTF-8'
        data = resp.json()

        assert data['services'][0]['endpoints'][0]['response']['headers']['Content-Type'] == 'image/jpeg'

    @pytest.mark.parametrize(('config'), [
        'configs/internal_circular_fallback_to.json'
    ])
    def test_internal_circular_fallback_to(self, config):
        self.mock_server_process = run_mock_server(get_config_path(config))

        resp = httpx.get(SRV_8002 + '/serviceX', headers={'Host': SRV_8002_HOST}, timeout=30)
        assert 504 == resp.status_code
        assert resp.text == 'Forwarded request to: GET http://service1.example.com:8001/serviceX is timed out!'

    @pytest.mark.parametrize(('config'), [
        'configs/fallback_to.json'
    ])
    def test_fallback_to_unknown_name(self, config):
        self.mock_server_process = run_mock_server(get_config_path(config))

        resp = httpx.get(SRV_8004 + '/serviceX', headers={'Host': SRV_8004_HOST}, timeout=30)
        assert 502 == resp.status_code
        assert resp.text == 'Name or service not known: http://service4.example.com:8004'


class TestPerformanceProfile():

    def setup_method(self):
        self.mock_server_process = None

    def teardown_method(self):
        if self.mock_server_process is not None:
            self.mock_server_process.terminate()

    @pytest.mark.parametrize(('config'), [
        'configs/json/hbs/performance/config.json'
    ])
    def test_deterministic_delay(self, config):
        self.mock_server_process = run_mock_server(get_config_path(config))

        start = time.time()
        resp = httpx.get(SRV_8003 + '/service3', headers={'Host': SRV_8003_HOST}, timeout=30)
        end = time.time()
        delta = end - start
        assert 200 == resp.status_code
        assert 'service3' == resp.text
        assert 7.3 < delta

    @pytest.mark.parametrize(('config'), [
        'configs/json/hbs/performance/config.json'
    ])
    def test_faults_many(self, config):
        self.mock_server_process = run_mock_server(get_config_path(config))

        for _ in range(10):
            try:
                resp = httpx.get(SRV_8001 + '/service1', headers={'Host': SRV_8001_HOST})
                assert resp.status_code in (200, 201, 400, 500, 503)
            except httpx.ReadError as e:
                assert str(e) == '[Errno 104] Connection reset by peer'
            except httpx.RemoteProtocolError as e:
                assert 'ConnectionClosed' in str(e)

    def test_trigger(self):
        faults = {
            'PASS': 0.25,
            '200': 0.25,
            'RST': 0.25,
            'FIN': 0.25
        }
        profile = PerformanceProfile(1.0, delay=0.0, faults=faults)
        for _ in range(50):
            status_code = profile.trigger(201)
            assert str(status_code) in faults or status_code == 201


class TestAsync():

    mock_server_process = None
    config = 'configs/yaml/hbs/kafka/config.yaml'

    @classmethod
    def setup_class(cls):
        # Create the Async topics/queues
        for topic in (
            'topic1',
            'topic3',
            'topic4',
            'topic5',
            'topic6',
            'topic7',
            'topic8',
            'topic9',
            'templated-producer',
            'topic10',
            'topic11',
            'binary-topic'
        ):
            kafka._create_topic(KAFKA_ADDR, topic)

        cmd = '%s %s' % (PROGRAM, get_config_path(TestAsync.config))
        if should_cov:
            cmd = 'coverage run --parallel -m %s' % cmd
        this_env = os.environ.copy()
        TestAsync.mock_server_process = subprocess.Popen(
            cmd,
            stdout=subprocess.DEVNULL,
            stderr=subprocess.DEVNULL,
            shell=True,
            env=this_env
        )
        time.sleep(KAFKA_CONSUME_WAIT / 2)

        kafka._create_topic(KAFKA_ADDR, 'topic2')

        resp = httpx.post(MGMT + '/traffic-log', data={"enable": True}, verify=False)
        assert 204 == resp.status_code

    @classmethod
    def teardown_class(cls):
        TestAsync.mock_server_process.kill()
        name = PROGRAM
        if should_cov:
            name = 'coverage'
        os.system('killall -2 %s' % name)

    def assert_consumer_log(self, data: dict, key: Union[str, None], value: str, headers: dict, invert: bool = False):
        if key is not None:
            criteria = any(any(header['name'] == 'X-%s-Message-Key' % PROGRAM.capitalize() and header['value'] == key for header in entry['response']['headers']) for entry in data['log']['entries'])
            if invert:
                assert not criteria
            else:
                assert criteria
        criteria = any(entry['response']['content']['text'] == value for entry in data['log']['entries'])
        if invert:
            assert not criteria
        else:
            assert criteria
        for n, v in headers.items():
            criteria = any(any(header['name'] == n.title() and header['value'] == v for header in entry['response']['headers']) for entry in data['log']['entries'])
            if invert:
                assert not criteria
            else:
                assert criteria

    def test_get_async(self):
        for _format in ('json', 'yaml'):
            resp = httpx.get(MGMT + '/async?format=%s' % _format, verify=False)
            assert 200 == resp.status_code
            if _format == 'json':
                assert resp.headers['Content-Type'] == 'application/json; charset=UTF-8'
            elif _format == 'yaml':
                assert resp.headers['Content-Type'] == 'application/x-yaml'
            data = yaml.safe_load(resp.text)

            producers = data['producers']
            consumers = data['consumers']
            assert len(producers) == 11
            assert len(consumers) == 9

            assert producers[0]['type'] == 'kafka'
            assert producers[0]['name'] is None
            assert producers[0]['index'] == 0
            assert producers[0]['queue'] == 'topic1'
            assert producers[0]['producedMessages'] == 0
            assert producers[0]['lastProduced'] is None

            assert producers[3]['type'] == 'kafka'
            assert producers[3]['name'] == 'actor6'
            assert producers[3]['index'] == 3
            assert producers[3]['queue'] == 'topic6'

            assert consumers[0]['type'] == 'kafka'
            assert consumers[0]['name'] is None
            assert consumers[0]['index'] == 0
            assert consumers[0]['queue'] == 'topic2'
            assert consumers[0]['captured'] == 0
            assert consumers[0]['consumedMessages'] == 0
            assert consumers[0]['lastConsumed'] is None

            assert consumers[3]['type'] == 'kafka'
            assert consumers[3]['name'] == 'actor9'
            assert consumers[3]['index'] == 3
            assert consumers[3]['queue'] == 'topic9'

    def test_get_async_chain(self):
        value = '123456'
        headers = {
            'Captured-Key': '%s-key' % value,
            'Captured-Val': '%s-val' % value,
            'Captured-Hdr': '%s-hdr' % value
        }
        resp = httpx.post(MGMT + '/async/producers/chain1-on-demand', verify=False)
        assert 202 == resp.status_code

        time.sleep(KAFKA_CONSUME_WAIT / 2)

        resp = httpx.get(MGMT + '/async/consumers/chain1-validating', verify=False)
        assert 200 == resp.status_code
        assert resp.headers['Content-Type'] == 'application/json; charset=UTF-8'
        data = resp.json()

        self.assert_consumer_log(data, None, '%s-val' % value, headers)

    def test_get_async_consume(self):
        key = 'key2'
        value = 'value2'
        headers = {'hdr2': 'val2'}

        not_key = 'not_key2'
        not_value = 'not_value2'
        not_headers1 = {'hdr2': 'not_val2'}
        not_headers2 = {'not_hdr2': 'val2'}

        queue, job = start_render_queue()
        kafka_service = kafka.KafkaService(
            KAFKA_ADDR,
            definition=DefinitionMockForKafka(None, PYBARS, queue)
        )
        kafka_actor = kafka.KafkaActor(0)
        kafka_service.add_actor(kafka_actor)
        kafka_producer = kafka.KafkaProducer(
            'topic2',
            value,
            key=key,
            headers=headers
        )
        kafka_actor.set_producer(kafka_producer)
        kafka_producer.produce()
        kafka_producer.produce()

        kafka_producer = kafka.KafkaProducer(
            'topic2',
            value,
            key=key,
            headers=not_headers1
        )
        kafka_actor.set_producer(kafka_producer)
        kafka_producer.produce()

        kafka_producer = kafka.KafkaProducer(
            'topic2',
            value,
            key=key,
            headers=not_headers2
        )
        kafka_actor.set_producer(kafka_producer)
        kafka_producer.produce()

        time.sleep(KAFKA_CONSUME_WAIT)

        resp = httpx.get(MGMT + '/async/consumers/0', verify=False)
        assert 200 == resp.status_code
        assert resp.headers['Content-Type'] == 'application/json; charset=UTF-8'
        data = resp.json()

        self.assert_consumer_log(data, key, value, headers)
        self.assert_consumer_log(data, not_key, not_value, not_headers1, invert=True)
        self.assert_consumer_log(data, not_key, not_value, not_headers2, invert=True)

        resp = httpx.get(MGMT + '/async', verify=False)
        assert 200 == resp.status_code
        assert resp.headers['Content-Type'] == 'application/json; charset=UTF-8'
        data = resp.json()
        consumers = data['consumers']
        assert consumers[0]['captured'] == 1
        assert consumers[0]['consumedMessages'] == 2

        job.kill()

    def test_get_async_produce_consume_loop(self):
        key = 'key3'
        value = 'value3'
        headers = {
            'hdr3': 'val3',
            'global-hdr1': 'globalval1',
            'global-hdr2': 'globalval2'
        }

        time.sleep(KAFKA_CONSUME_WAIT)

        resp = httpx.get(MGMT + '/async/consumers/1', verify=False)
        assert 200 == resp.status_code
        assert resp.headers['Content-Type'] == 'application/json; charset=UTF-8'
        data = resp.json()

        self.assert_consumer_log(data, key, value, headers)

    def test_get_async_consume_no_key(self):
        key = None
        value = 'value10'
        headers = {}

        queue, job = start_render_queue()
        kafka_service = kafka.KafkaService(
            KAFKA_ADDR,
            definition=DefinitionMockForKafka(None, JINJA, queue)
        )
        kafka_actor = kafka.KafkaActor(0)
        kafka_service.add_actor(kafka_actor)
        kafka_producer = kafka.KafkaProducer(
            'topic10',
            value,
            key=key,
            headers=headers
        )
        kafka_actor.set_producer(kafka_producer)
        kafka_producer.produce()

        time.sleep(KAFKA_CONSUME_WAIT)

        resp = httpx.get(MGMT + '/async/consumers/4', verify=False)
        assert 200 == resp.status_code
        assert resp.headers['Content-Type'] == 'application/json; charset=UTF-8'
        data = resp.json()

        job.kill()
        self.assert_consumer_log(data, key, value, headers)

    def test_get_async_consume_capture_limit(self):
        topic10 = 'topic10'
        value10_1 = 'value10_1'
        value10_2 = 'value10_2'

        topic11 = 'topic11'
        value11_1 = 'value11_1'
        value11_2 = 'value11_2'

        queue, job = start_render_queue()
        kafka_service = kafka.KafkaService(
            KAFKA_ADDR,
            definition=DefinitionMockForKafka(None, PYBARS, queue)
        )
        kafka_actor = kafka.KafkaActor(0)
        kafka_service.add_actor(kafka_actor)

        # topic10 START
        kafka_producer = kafka.KafkaProducer(
            topic10,
            value10_1
        )
        kafka_actor.set_producer(kafka_producer)
        kafka_producer.produce()

        kafka_producer = kafka.KafkaProducer(
            topic10,
            value10_2
        )
        kafka_actor.set_producer(kafka_producer)
        kafka_producer.produce()

        time.sleep(KAFKA_CONSUME_WAIT)

        resp = httpx.get(MGMT + '/async/consumers/4', verify=False)
        assert 200 == resp.status_code
        assert resp.headers['Content-Type'] == 'application/json; charset=UTF-8'
        data = resp.json()

        assert not any(entry['response']['content']['text'] == value10_1 for entry in data['log']['entries'])
        assert any(entry['response']['content']['text'] == value10_2 for entry in data['log']['entries'])
        # topic10 END

        # topic11 START
        kafka_producer = kafka.KafkaProducer(
            topic11,
            value11_1
        )
        kafka_actor.set_producer(kafka_producer)
        kafka_producer.produce()

        kafka_producer = kafka.KafkaProducer(
            topic11,
            value11_2
        )
        kafka_actor.set_producer(kafka_producer)
        kafka_producer.produce()

        time.sleep(KAFKA_CONSUME_WAIT)

        resp = httpx.get(MGMT + '/async/consumers/capture-limit', verify=False)
        assert 200 == resp.status_code
        assert resp.headers['Content-Type'] == 'application/json; charset=UTF-8'
        data = resp.json()

        assert any(entry['response']['content']['text'] == value11_1 for entry in data['log']['entries'])
        assert any(entry['response']['content']['text'] == value11_2 for entry in data['log']['entries'])
        # topic11 END

        # DELETE endpoint
        resp = httpx.delete(MGMT + '/async/consumers/4', verify=False)
        assert 204 == resp.status_code
        resp = httpx.get(MGMT + '/async/consumers/4', verify=False)
        assert 200 == resp.status_code
        assert resp.headers['Content-Type'] == 'application/json; charset=UTF-8'
        data = resp.json()
        assert not data['log']['entries']

        resp = httpx.delete(MGMT + '/async/consumers/capture-limit', verify=False)
        assert 204 == resp.status_code
        resp = httpx.get(MGMT + '/async/consumers/capture-limit', verify=False)
        assert 200 == resp.status_code
        assert resp.headers['Content-Type'] == 'application/json; charset=UTF-8'
        data = resp.json()
        assert not data['log']['entries']

        job.kill()

    def test_get_async_bad_requests(self):
        resp = httpx.get(MGMT + '/async/consumers/13', verify=False)
        assert 400 == resp.status_code
        assert resp.text == 'Invalid consumer index!'

        actor_name = 'not-existing-actor'
        resp = httpx.get(MGMT + '/async/consumers/%s' % actor_name, verify=False)
        assert 400 == resp.status_code
<<<<<<< HEAD
        assert resp.text == 'No consumer actor is found for: \'%s\'' % actor_name
=======
        assert resp.headers['Content-Type'] == 'text/html; charset=UTF-8'
        assert resp.text == 'No consumer actor is found for: %r' % actor_name
>>>>>>> 6c666e6e

    def test_post_async_produce(self):
        key = 'key1'
        value = 'value1'
        headers = {
            'hdr1': 'val1',
            'global-hdr1': 'globalval1',
            'global-hdr2': 'globalval2'
        }

        stop = {'val': False}
        queue, job = start_render_queue()
        kafka_service = kafka.KafkaService(
            KAFKA_ADDR,
            definition=DefinitionMockForKafka(None, PYBARS, queue)
        )
        kafka_actor = kafka.KafkaActor(0)
        kafka_service.add_actor(kafka_actor)
        kafka_consumer = kafka.KafkaConsumer('topic1', enable_topic_creation=True)
        kafka_actor.set_consumer(kafka_consumer)
        kafka_consumer_group = kafka.KafkaConsumerGroup()
        kafka_consumer_group.add_consumer(kafka_consumer)
        t = threading.Thread(target=kafka_consumer_group.consume, args=(), kwargs={
            'stop': stop
        })
        t.daemon = True
        t.start()

        time.sleep(KAFKA_CONSUME_WAIT / 2)

        resp = httpx.post(MGMT + '/async/producers/0', verify=False)
        assert 202 == resp.status_code

        time.sleep(KAFKA_CONSUME_WAIT)

        stop['val'] = True
        t.join()
        job.kill()
        assert any(row[0] == key and row[1] == value and row[2] == headers for row in kafka_consumer.log)

    def test_post_async_binary_produce(self):
        resp = httpx.post(MGMT + '/async/producers/Binary%20Producer', verify=False)
        assert 202 == resp.status_code

    def test_post_async_produce_by_actor_name(self):
        key = None
        value = 'value6'
        headers = {
            'global-hdr1': 'globalval1',
            'global-hdr2': 'globalval2'
        }

        stop = {'val': False}
        queue, job = start_render_queue()
        kafka_service = kafka.KafkaService(
            KAFKA_ADDR,
            definition=DefinitionMockForKafka(None, JINJA, queue)
        )
        kafka_actor = kafka.KafkaActor(0)
        kafka_service.add_actor(kafka_actor)
        kafka_consumer = kafka.KafkaConsumer('topic6')
        kafka_actor.set_consumer(kafka_consumer)
        kafka_consumer_group = kafka.KafkaConsumerGroup()
        kafka_consumer_group.add_consumer(kafka_consumer)
        t = threading.Thread(target=kafka_consumer_group.consume, args=(), kwargs={
            'stop': stop
        })
        t.daemon = True
        t.start()

        time.sleep(KAFKA_CONSUME_WAIT / 2)

        resp = httpx.post(MGMT + '/async/producers/actor6', verify=False)
        assert 202 == resp.status_code

        time.sleep(KAFKA_CONSUME_WAIT)

        stop['val'] = True
        t.join()
        job.kill()
        assert any(row[0] == key and row[1] == value and row[2] == headers for row in kafka_consumer.log)

    def test_post_async_reactive_consumer(self):
        producer_topic = 'topic4'
        producer_key = 'key4'
        producer_value = 'value4'
        producer_headers = {'hdr4': 'val4'}

        consumer_topic = 'topic5'
        consumer_key = 'key5'
        consumer_value = 'value5'
        consumer_headers = {
            'hdr5': 'val5',
            'global-hdr1': 'globalval1',
            'global-hdr2': 'globalval2'
        }

        stop = {'val': False}
        queue, job = start_render_queue()
        kafka_service = kafka.KafkaService(
            KAFKA_ADDR,
            definition=DefinitionMockForKafka(None, PYBARS, queue)
        )
        kafka_actor = kafka.KafkaActor(0)
        kafka_service.add_actor(kafka_actor)
        kafka_consumer = kafka.KafkaConsumer(consumer_topic)
        kafka_actor.set_consumer(kafka_consumer)
        kafka_consumer_group = kafka.KafkaConsumerGroup()
        kafka_consumer_group.add_consumer(kafka_consumer)
        t = threading.Thread(target=kafka_consumer_group.consume, args=(), kwargs={
            'stop': stop
        })
        t.daemon = True
        t.start()

        time.sleep(KAFKA_CONSUME_WAIT / 2)

        kafka_service = kafka.KafkaService(
            KAFKA_ADDR,
            definition=DefinitionMockForKafka(None, PYBARS, queue)
        )
        kafka_actor = kafka.KafkaActor(0)
        kafka_service.add_actor(kafka_actor)
        kafka_producer = kafka.KafkaProducer(
            producer_topic,
            producer_value,
            key=producer_key,
            headers=producer_headers
        )
        kafka_actor.set_producer(kafka_producer)
        kafka_producer.produce()

        time.sleep(KAFKA_CONSUME_WAIT)

        stop['val'] = True
        t.join()
        job.kill()
        assert any(
            (row[0] == consumer_key)
            and  # noqa: W504, W503
            (row[1] == '%s and %s %s %s' % (
                consumer_value,
                producer_key,
                producer_value,
                producer_headers['hdr4']
            ))
            and  # noqa: W504, W503
            (row[2] == consumer_headers)
            for row in kafka_consumer.log
        )

    def test_post_async_bad_requests(self):
        actor13 = 'actor13'
        resp = httpx.post(MGMT + '/async/producers/%s' % actor13, verify=False)
        assert 400 == resp.status_code
<<<<<<< HEAD
        assert resp.text == 'No producer actor is found for: \'%s\'' % actor13
=======
        assert resp.headers['Content-Type'] == 'text/html; charset=UTF-8'
        assert resp.text == 'No producer actor is found for: %r' % actor13
>>>>>>> 6c666e6e

        resp = httpx.post(MGMT + '/async/producers/13', verify=False)
        assert 400 == resp.status_code
        assert resp.text == 'Invalid producer index!'

    def test_post_async_producer_templated(self):
        stop = {'val': False}
        queue, job = start_render_queue()
        kafka_service = kafka.KafkaService(
            KAFKA_ADDR,
            definition=DefinitionMockForKafka(None, PYBARS, queue)
        )
        kafka_actor = kafka.KafkaActor(0)
        kafka_service.add_actor(kafka_actor)
        kafka_consumer = kafka.KafkaConsumer('templated-producer', capture_limit=2)
        kafka_actor.set_consumer(kafka_consumer)
        kafka_consumer_group = kafka.KafkaConsumerGroup()
        kafka_consumer_group.add_consumer(kafka_consumer)
        t = threading.Thread(target=kafka_consumer_group.consume, args=(), kwargs={
            'stop': stop
        })
        t.daemon = True
        t.start()

        time.sleep(KAFKA_CONSUME_WAIT / 2)

        resp = httpx.post(MGMT + '/async/producers/templated-producer', verify=False)
        assert 202 == resp.status_code

        resp = httpx.post(MGMT + '/async/producers/templated-producer', verify=False)
        assert 202 == resp.status_code

        time.sleep(KAFKA_CONSUME_WAIT)

        stop['val'] = True
        t.join()
        job.kill()
        for i in range(2):
            assert any(
                (row[0].startswith('prefix-') and is_valid_uuid(row[0][7:]))
                and  # noqa: W504, W503
                (row[1][0].isupper())
                and  # noqa: W504, W503
                (row[2]['name'] == 'templated')
                and  # noqa: W504, W503
                (row[2]['constant'] == 'constant-value')
                and  # noqa: W504, W503
                (len(row[2]['timestamp']) == 10 and row[2]['timestamp'].isnumeric())
                and  # noqa: W504, W503
                (int(row[2]['counter']) == i + 1)
                and  # noqa: W504, W503
                (int(row[2]['fromFile'][10:11]) < 10 and int(row[2]['fromFile'][28:30]) < 100)
                for row in kafka_consumer.log
            )

    def test_delete_async_consumer_bad_requests(self):
        resp = httpx.delete(MGMT + '/async/consumers/13', verify=False)
        assert 400 == resp.status_code
        assert resp.text == 'Invalid consumer index!'

        actor_name = 'not-existing-actor'
        resp = httpx.delete(MGMT + '/async/consumers/%s' % actor_name, verify=False)
        assert 400 == resp.status_code
<<<<<<< HEAD
        assert resp.text == 'No consumer actor is found for: \'%s\'' % actor_name
=======
        assert resp.headers['Content-Type'] == 'text/html; charset=UTF-8'
        assert resp.text == 'No consumer actor is found for: %r' % actor_name
>>>>>>> 6c666e6e

    def test_traffic_log_kafka(self):
        resp = httpx.get(MGMT + '/traffic-log', verify=False)
        assert 200 == resp.status_code
        assert resp.headers['Content-Type'] == 'application/json; charset=UTF-8'
        data = resp.json()
        jsonschema_validate(data, HAR_JSON_SCHEMA)

        entries = data['log']['entries']

        assert any(
            entry['request']['method'] == 'PUT'
            and  # noqa: W504, W503
            entry['request']['url'] == 'kafka://localhost:9092/topic1?key=key1'
            and  # noqa: W504, W503
            entry['response']['status'] == 202
            for entry in entries
        )

        assert any(
            entry['request']['method'] == 'GET'
            and  # noqa: W504, W503
            entry['request']['url'] == 'kafka://localhost:9092/topic2?key=key2'
            and  # noqa: W504, W503
            entry['response']['status'] == 200
            and  # noqa: W504, W503
            entry['response']['headers'][-1]['name'] == 'X-%s-Message-Key' % PROGRAM.capitalize()
            and  # noqa: W504, W503
            entry['response']['headers'][-1]['value'] == 'key2'
            for entry in entries
        )

        assert any(
            entry['request']['method'] == 'GET'
            and  # noqa: W504, W503
            entry['request']['url'] == 'kafka://localhost:9092/topic3?key=key3'
            and  # noqa: W504, W503
            entry['response']['status'] == 200
            and  # noqa: W504, W503
            entry['response']['headers'][-1]['name'] == 'X-%s-Message-Key' % PROGRAM.capitalize()
            and  # noqa: W504, W503
            entry['response']['headers'][-1]['value'] == 'key3'
            for entry in entries
        )

        assert any(
            entry['request']['method'] == 'PUT'
            and  # noqa: W504, W503
            entry['request']['url'] == 'kafka://localhost:9092/topic3?key=key3'
            and  # noqa: W504, W503
            entry['response']['status'] == 202
            for entry in entries
        )

        assert any(
            entry['request']['method'] == 'PUT'
            and  # noqa: W504, W503
            entry['request']['url'] == 'kafka://localhost:9092/topic6'
            and  # noqa: W504, W503
            entry['response']['status'] == 202
            for entry in entries
        )

        assert any(
            entry['request']['method'] == 'PUT'
            and  # noqa: W504, W503
            entry['request']['url'] == 'kafka://localhost:9092/topic7?key=key7'
            and  # noqa: W504, W503
            entry['response']['status'] == 202
            for entry in entries
        )

        assert any(
            entry['request']['method'] == 'PUT'
            and  # noqa: W504, W503
            entry['request']['url'] == 'kafka://localhost:9092/topic8?key=key8'
            and  # noqa: W504, W503
            entry['response']['status'] == 202
            for entry in entries
        )

        assert any(
            entry['request']['method'] == 'PUT'
            and  # noqa: W504, W503
            entry['request']['url'].startswith('kafka://localhost:9092/templated-producer?key=prefix-')
            and  # noqa: W504, W503
            entry['request']['headers'][-2]['value'].isnumeric()
            and  # noqa: W504, W503
            entry['request']['headers'][-1]['value'].startswith('Some text')
            and  # noqa: W504, W503
            entry['response']['status'] == 202
            for entry in entries
        )

    def test_stats(self):
        resp = httpx.get(MGMT + '/stats', verify=False)
        assert 200 == resp.status_code
        assert resp.headers['Content-Type'] == 'application/json; charset=UTF-8'

        data = resp.json()
        assert data['global']['request_counter'] > 20
        assert data['global']['avg_resp_time'] == 0
        assert data['global']['status_code_distribution']['200'] > 8
        assert data['global']['status_code_distribution']['202'] > 8

        assert data['services'][0]['hint'] == 'Kafka Mocks'
        assert data['services'][0]['request_counter'] > 20
        assert data['services'][0]['avg_resp_time'] == 0
        assert data['services'][0]['status_code_distribution']['200'] > 8
        assert data['services'][0]['status_code_distribution']['202'] > 8
        assert len(data['services'][0]['endpoints']) == 19

        assert data['services'][0]['endpoints'][0]['hint'] == 'PUT topic1 - 0'
        assert data['services'][0]['endpoints'][0]['request_counter'] == 1
        assert data['services'][0]['endpoints'][0]['avg_resp_time'] == 0
        assert data['services'][0]['endpoints'][0]['status_code_distribution'] == {'202': 1}

        assert data['services'][0]['endpoints'][1]['hint'] == 'GET topic2 - 1'
        assert data['services'][0]['endpoints'][1]['request_counter'] == 2
        assert data['services'][0]['endpoints'][1]['avg_resp_time'] == 0
        assert data['services'][0]['endpoints'][1]['status_code_distribution'] == {'200': 2}

        assert data['services'][0]['endpoints'][2]['hint'] == 'PUT topic3 - 2'
        assert data['services'][0]['endpoints'][2]['request_counter'] > 2
        assert data['services'][0]['endpoints'][2]['avg_resp_time'] == 0
        assert data['services'][0]['endpoints'][2]['status_code_distribution']['202'] > 8
        assert data['services'][0]['endpoints'][2]['status_code_distribution']['202'] == data['services'][0]['endpoints'][2]['request_counter']

        assert data['services'][0]['endpoints'][3]['hint'] == 'GET topic3 - 3'
        assert data['services'][0]['endpoints'][3]['request_counter'] > 2
        assert data['services'][0]['endpoints'][3]['avg_resp_time'] == 0
        assert data['services'][0]['endpoints'][3]['status_code_distribution']['200'] > 8
        assert data['services'][0]['endpoints'][3]['status_code_distribution']['200'] == data['services'][0]['endpoints'][3]['request_counter']

        assert data['services'][0]['endpoints'][4]['hint'] == 'GET topic4 - 4'
        assert data['services'][0]['endpoints'][4]['request_counter'] == 1
        assert data['services'][0]['endpoints'][4]['avg_resp_time'] == 0
        assert data['services'][0]['endpoints'][4]['status_code_distribution'] == {'200': 1}

        assert data['services'][0]['endpoints'][5]['hint'] == 'PUT topic5 - 4'
        assert data['services'][0]['endpoints'][5]['request_counter'] == 1
        assert data['services'][0]['endpoints'][5]['avg_resp_time'] == 0
        assert data['services'][0]['endpoints'][5]['status_code_distribution'] == {'202': 1}

        assert data['services'][0]['endpoints'][6]['hint'] == 'PUT topic6 - 5 (actor: actor6)'
        assert data['services'][0]['endpoints'][6]['request_counter'] == 1
        assert data['services'][0]['endpoints'][6]['avg_resp_time'] == 0
        assert data['services'][0]['endpoints'][6]['status_code_distribution'] == {'202': 1}

        assert data['services'][0]['endpoints'][7]['hint'] == 'PUT topic7 - 6 (actor: limitless)'
        assert data['services'][0]['endpoints'][7]['request_counter'] > 1
        assert data['services'][0]['endpoints'][7]['avg_resp_time'] == 0
        assert data['services'][0]['endpoints'][7]['status_code_distribution']['202'] > 1
        assert data['services'][0]['endpoints'][7]['status_code_distribution']['202'] == data['services'][0]['endpoints'][7]['request_counter']

        assert data['services'][0]['endpoints'][8]['hint'] == 'PUT topic8 - 7 (actor: short-loop)'
        assert data['services'][0]['endpoints'][8]['request_counter'] == 2
        assert data['services'][0]['endpoints'][8]['avg_resp_time'] == 0
        assert data['services'][0]['endpoints'][8]['status_code_distribution'] == {'202': 2}

        assert data['services'][0]['endpoints'][9]['hint'] == 'GET topic9 - 8 (actor: actor9)'
        assert data['services'][0]['endpoints'][9]['request_counter'] == 0
        assert data['services'][0]['endpoints'][9]['avg_resp_time'] == 0
        assert data['services'][0]['endpoints'][9]['status_code_distribution'] == {}

        assert data['services'][0]['endpoints'][10]['hint'] == 'PUT templated-producer - 9 (actor: templated-producer)'
        assert data['services'][0]['endpoints'][10]['request_counter'] == 2
        assert data['services'][0]['endpoints'][10]['avg_resp_time'] == 0
        assert data['services'][0]['endpoints'][10]['status_code_distribution'] == {'202': 2}

        assert data['services'][0]['endpoints'][11]['hint'] == 'GET topic10 - 10'
        assert data['services'][0]['endpoints'][11]['request_counter'] == 3
        assert data['services'][0]['endpoints'][11]['avg_resp_time'] == 0
        assert data['services'][0]['endpoints'][11]['status_code_distribution'] == {'200': 3}

        assert data['services'][1]['hint'] == 'http://service1.example.com:8001 - Mock for Service1'
        assert data['services'][1]['request_counter'] == 0
        assert data['services'][1]['avg_resp_time'] == 0
        assert data['services'][1]['status_code_distribution'] == {}
        assert len(data['services'][1]['endpoints']) == 0

        assert data['services'][2]['hint'] == 'kafka://localhost:9093'
        assert data['services'][2]['request_counter'] == 0
        assert data['services'][2]['avg_resp_time'] == 0
        assert data['services'][2]['status_code_distribution'] == {}
        assert len(data['services'][2]['endpoints']) == 1<|MERGE_RESOLUTION|>--- conflicted
+++ resolved
@@ -2538,21 +2538,11 @@
 
         resp = httpx.get(MGMT + '/oas', verify=False)
         assert 500 == resp.status_code
-<<<<<<< HEAD
-        # assert resp.text == 'External OAS document \'%s\' couldn\'t be accessed or found!' % path
+        # assert resp.text == 'External OAS document %r couldn\'t be accessed or found!' % path
 
         resp = httpx.get(SRV_8001 + '/__admin/oas', headers={'Host': SRV_8001_HOST})
         assert 500 == resp.status_code
-        # assert resp.text == 'External OAS document \'%s\' couldn\'t be accessed or found!' % path
-=======
-        # assert resp.headers['Content-Type'] == 'text/html; charset=UTF-8'
         # assert resp.text == 'External OAS document %r couldn\'t be accessed or found!' % path
-
-        resp = httpx.get(SRV_8001 + '/__admin/oas', headers={'Host': SRV_8001_HOST})
-        assert 500 == resp.status_code
-        # assert resp.headers['Content-Type'] == 'text/html; charset=UTF-8'
-        # assert resp.text == 'External OAS document %r couldn\'t be accessed or found!' % path
->>>>>>> 6c666e6e
 
     @pytest.mark.parametrize(('config'), [
         'configs/json/hbs/management/resources.json'
@@ -3663,12 +3653,7 @@
         actor_name = 'not-existing-actor'
         resp = httpx.get(MGMT + '/async/consumers/%s' % actor_name, verify=False)
         assert 400 == resp.status_code
-<<<<<<< HEAD
-        assert resp.text == 'No consumer actor is found for: \'%s\'' % actor_name
-=======
-        assert resp.headers['Content-Type'] == 'text/html; charset=UTF-8'
         assert resp.text == 'No consumer actor is found for: %r' % actor_name
->>>>>>> 6c666e6e
 
     def test_post_async_produce(self):
         key = 'key1'
@@ -3824,12 +3809,7 @@
         actor13 = 'actor13'
         resp = httpx.post(MGMT + '/async/producers/%s' % actor13, verify=False)
         assert 400 == resp.status_code
-<<<<<<< HEAD
-        assert resp.text == 'No producer actor is found for: \'%s\'' % actor13
-=======
-        assert resp.headers['Content-Type'] == 'text/html; charset=UTF-8'
         assert resp.text == 'No producer actor is found for: %r' % actor13
->>>>>>> 6c666e6e
 
         resp = httpx.post(MGMT + '/async/producers/13', verify=False)
         assert 400 == resp.status_code
@@ -3893,12 +3873,7 @@
         actor_name = 'not-existing-actor'
         resp = httpx.delete(MGMT + '/async/consumers/%s' % actor_name, verify=False)
         assert 400 == resp.status_code
-<<<<<<< HEAD
-        assert resp.text == 'No consumer actor is found for: \'%s\'' % actor_name
-=======
-        assert resp.headers['Content-Type'] == 'text/html; charset=UTF-8'
         assert resp.text == 'No consumer actor is found for: %r' % actor_name
->>>>>>> 6c666e6e
 
     def test_traffic_log_kafka(self):
         resp = httpx.get(MGMT + '/traffic-log', verify=False)
