#!/usr/bin/python3
# -*- coding: utf-8 -*-

"""
.. module:: __init__
    :synopsis: Contains classes that tests mock server's features.
"""

import os
import random
import re
import time
import json
from datetime import datetime, timedelta

import pytest
import requests
from requests.exceptions import ConnectionError

from mockintosh.constants import PROGRAM
from utilities import (
    tcping,
    run_mock_server,
    get_config_path,
    nostdout,
    nostderr
)

configs = [
    'configs/json/hbs/common/config.json',
    'configs/json/j2/common/config.json',
    'configs/yaml/hbs/common/config.yaml',
    'configs/yaml/j2/common/config.yaml'
]

SRV_8001 = os.environ.get('SRV1', 'http://localhost:8001')
SRV_8002 = os.environ.get('SRV2', 'http://localhost:8002')
SRV_8003 = os.environ.get('SRV2', 'http://localhost:8003')
SRV_9000 = os.environ.get('SRV2', 'http://localhost:9000')

SRV_8001_HOST = 'service1.example.com'
SRV_8002_HOST = 'service2.example.com'
SRV_8003_HOST = 'service3.example.com'

SRV_8001_SSL = SRV_8001[:4] + 's' + SRV_8001[4:]
SRV_8002_SSL = SRV_8002[:4] + 's' + SRV_8002[4:]
SRV_8003_SSL = SRV_8003[:4] + 's' + SRV_8003[4:]


@pytest.mark.parametrize(('config'), configs)
class TestCommon():

    def setup_method(self):
        config = self._item.callspec.getparam('config')
        self.mock_server_process = run_mock_server(get_config_path(config))

    def teardown_method(self):
        self.mock_server_process.terminate()

    def test_ping_ports(self, config):
        ports = (8001, 8002)
        for port in ports:
            result, _ = tcping('localhost', port)
            if not result:
                raise AssertionError("Port %d is closed!" % port)

    def test_users(self, config):
        resp = requests.get(SRV_8001 + '/users', headers={'Host': SRV_8001_HOST})
        assert 200 == resp.status_code
        assert resp.headers['Content-Type'] == 'application/json; charset=UTF-8'

        data = resp.json()
        assert isinstance(data['total'], int)
        assert isinstance(data['users'], list)
        assert isinstance(data['users'][0]['id'], int)
        assert data['users'][0]['firstName']
        assert isinstance(data['users'][0]['firstName'], str)
        assert data['users'][0]['lastName']
        assert isinstance(data['users'][0]['lastName'], str)
        assert isinstance(data['users'][0]['friends'], list) or data['users'][0]['friends'] is None

    def test_user(self, config):
        user_id = random.randint(1, 1000)
        resp = requests.get(SRV_8001 + '/users/%s' % user_id, headers={'Host': SRV_8001_HOST})
        assert 200 == resp.status_code
        assert resp.headers['Content-Type'] == 'application/json; charset=UTF-8'

        data = resp.json()
        assert isinstance(data['id'], int)
        assert data['firstName']
        assert isinstance(data['firstName'], str)
        assert data['lastName']
        assert isinstance(data['lastName'], str)
        assert isinstance(data['friends'], list) or data['friends'] is None

    def test_companies(self, config):
        resp = requests.post(SRV_8002 + '/companies', headers={'Host': SRV_8002_HOST})
        assert 200 == resp.status_code
        assert resp.headers['Content-Type'] == 'application/json; charset=UTF-8'

        data = resp.json()
        assert isinstance(data['total'], int)
        assert isinstance(data['companies'], list)
        assert data['companies'][0]['name']
        assert isinstance(data['companies'][0]['name'], str)
        assert data['companies'][0]['motto']
        assert isinstance(data['companies'][0]['motto'], str)


class TestCommandLineArguments():

    def setup_method(self):
        self.mock_server_process = None

    def teardown_method(self):
        if self.mock_server_process is not None:
            self.mock_server_process.terminate()

    def test_no_arguments(self):
        self.mock_server_process = run_mock_server()
        resp = requests.get(SRV_8001 + '/')
        assert 200 == resp.status_code
        assert resp.headers['Content-Type'] == 'text/html; charset=UTF-8'
        assert resp.text == 'hello world'

    @pytest.mark.parametrize(('config'), configs)
    def test_quiet(self, config):
        self.mock_server_process = run_mock_server(get_config_path(config), '--quiet')
        TestCommon.test_users(TestCommon, config)

    @pytest.mark.parametrize(('config'), configs)
    def test_verbose(self, config):
        self.mock_server_process = run_mock_server(get_config_path(config), '--verbose')
        TestCommon.test_users(TestCommon, config)

    @pytest.mark.parametrize(('config'), configs)
    def test_interceptor_single(self, config):
        self.mock_server_process = run_mock_server(
            get_config_path(config),
            '--interceptor=interceptingpackage.interceptors.dummy1'
        )
        resp = requests.get(SRV_8001 + '/users', headers={'Host': SRV_8001_HOST})
        assert 414 == resp.status_code

    @pytest.mark.parametrize(('config'), configs)
    def test_interceptor_multiple(self, config):
        self.mock_server_process = run_mock_server(
            get_config_path(config),
            '--interceptor=interceptingpackage.interceptors.dummy1',
            '--interceptor=interceptingpackage.interceptors.dummy2'
        )
        resp = requests.get(SRV_8001 + '/users', headers={'Host': SRV_8001_HOST})
        assert 417 == resp.status_code

    def test_logfile(self):
        config = 'configs/not_existing_file'
        logfile_name = 'error.log'
        if os.path.isfile(logfile_name):
            os.remove(logfile_name)
        self.mock_server_process = run_mock_server(get_config_path(config), '--logfile', logfile_name)
        assert self.mock_server_process.is_alive() is False
        assert os.path.isfile(logfile_name)
        with open(logfile_name, 'r') as file:
            error_log = file.read()
            assert 'Mock server loading error' in error_log and 'No such file or directory' in error_log

    def test_services_list(self):
        config = 'configs/json/hbs/core/multiple_services.json'
        self.mock_server_process = run_mock_server(get_config_path(config), 'Mock for Service1')

        resp = requests.get(SRV_8001 + '/service1', headers={'Host': SRV_8001_HOST})
        assert 200 == resp.status_code
        assert resp.headers['Content-Type'] == 'text/html; charset=UTF-8'
        assert resp.text == 'service1'

        resp = requests.get(SRV_8001 + '/service2', headers={'Host': SRV_8002_HOST})
        assert 404 == resp.status_code

    def test_port_override(self):
        os.environ['MOCKINTOSH_FORCE_PORT'] = '8002'
        config = 'configs/json/hbs/core/multiple_services.json'
        self.mock_server_process = run_mock_server(get_config_path(config), 'Mock for Service1')

        resp = requests.get(SRV_8002 + '/service1', headers={'Host': SRV_8001_HOST})
        assert 200 == resp.status_code
        assert resp.headers['Content-Type'] == 'text/html; charset=UTF-8'
        assert resp.text == 'service1'

        result, _ = tcping('localhost', '8001')
        assert not result


class TestInterceptors():

    def setup_method(self):
        self.mock_server_process = None

    def teardown_method(self):
        if self.mock_server_process is not None:
            self.mock_server_process.terminate()

    @pytest.mark.parametrize(('config'), configs)
    def test_not_existing_path(self, config):
        self.mock_server_process = run_mock_server(
            get_config_path(config),
            '--interceptor=interceptingpackage.interceptors.not_existing_path'
        )
        resp = requests.get(SRV_8003 + '/interceptor-modified')
        assert 201 == resp.status_code
        assert 'intercepted' == resp.text
        assert resp.headers['someheader'] == 'some-i-val'

    @pytest.mark.parametrize(('config'), configs)
    def test_intercept_logging(self, config):
        logfile_name = 'server.log'
        if os.path.isfile(logfile_name):
            os.remove(logfile_name)
        self.mock_server_process = run_mock_server(
            get_config_path(config),
            '--interceptor=interceptingpackage.interceptors.intercept_logging',
            '--logfile',
            logfile_name
        )
        resp = requests.get(SRV_8001 + '/users', headers={'Host': SRV_8001_HOST})
        assert 200 == resp.status_code
        assert os.path.isfile(logfile_name)
        with open(logfile_name, 'r') as fp:
            assert any('Processed intercepted request' in line for line in fp)

    @pytest.mark.parametrize(('config'), configs)
    def test_request_object(self, config):
        self.mock_server_process = run_mock_server(
            get_config_path(config),
            '--interceptor=interceptingpackage.interceptors.request_object'
        )
        resp = requests.get(
            SRV_8003 + '/request1?a=hello%20world&b=3',
            headers={'Cache-Control': 'no-cache'},
            data='hello world'
        )
        assert 200 == resp.status_code

        resp = requests.post(
            SRV_8003 + '/request2',
            data={'param1': 'value1', 'param2': 'value2'}
        )
        assert 200 == resp.status_code


class TestCore():

    def setup_method(self):
        self.mock_server_process = None

    def teardown_method(self):
        if self.mock_server_process is not None:
            self.mock_server_process.terminate()

    @pytest.mark.parametrize(('config'), [
        'configs/json/hbs/core/no_templating_engine.json',
        'configs/json/j2/core/no_templating_engine.json',
        'configs/yaml/hbs/core/no_templating_engine.yaml',
        'configs/yaml/j2/core/no_templating_engine.yaml'
    ])
    def test_no_templating_engine_should_default_to_handlebars(self, config):
        var = 'print_this'
        with nostdout() and nostderr():
            self.mock_server_process = run_mock_server(get_config_path(config))
        resp = requests.get(SRV_8001 + '/%s' % var, headers={'Host': SRV_8001_HOST})
        assert 200 == resp.status_code
        assert resp.headers['Content-Type'] == 'text/html; charset=UTF-8'
        if 'j2' in config:
            assert resp.text == '{{varname}}'
        else:
            assert resp.text == var

    @pytest.mark.parametrize(('config'), [
        'configs/json/hbs/core/templating_engine_in_response.json',
        'configs/json/j2/core/templating_engine_in_response.json',
        'configs/yaml/hbs/core/templating_engine_in_response.yaml',
        'configs/yaml/j2/core/templating_engine_in_response.yaml'
    ])
    def test_correct_templating_engine_in_response_should_render_correctly(self, config):
        self.mock_server_process = run_mock_server(get_config_path(config))
        resp = requests.get(SRV_8001 + '/', headers={'Host': SRV_8001_HOST})
        assert 200 == resp.status_code
        assert resp.headers['Content-Type'] == 'application/json; charset=UTF-8'

        data = resp.json()
        assert isinstance(data['hello'], str)

    @pytest.mark.parametrize(('config'), [
        'configs/json/hbs/core/no_templating_engine_in_response.json',
        'configs/json/j2/core/no_templating_engine_in_response.json',
        'configs/yaml/hbs/core/no_templating_engine_in_response.yaml',
        'configs/yaml/j2/core/no_templating_engine_in_response.yaml'
    ])
    def test_no_templating_engine_in_response_should_default_to_handlebars(self, config):
        self.mock_server_process = run_mock_server(get_config_path(config))
        resp = requests.get(SRV_8001 + '/', headers={'Host': SRV_8001_HOST})

        assert 200 == resp.status_code
        assert resp.headers['Content-Type'] == 'application/json; charset=UTF-8'

        data = resp.json()
        if 'j2' in config:
            assert data['hello'] == '{{ fake.first_name() }}'

    @pytest.mark.parametrize(('config'), [
        'configs/json/hbs/core/no_use_templating_no_templating_engine_in_response.json',
        'configs/json/j2/core/no_use_templating_no_templating_engine_in_response.json',
        'configs/yaml/hbs/core/no_use_templating_no_templating_engine_in_response.yaml',
        'configs/yaml/j2/core/no_use_templating_no_templating_engine_in_response.yaml'
    ])
    def test_no_use_templating_no_templating_engine_in_response_should_default_to_handlebars(self, config):
        self.mock_server_process = run_mock_server(get_config_path(config))
        resp = requests.get(SRV_8001 + '/', headers={'Host': SRV_8001_HOST})

        assert 200 == resp.status_code
        assert resp.headers['Content-Type'] == 'application/json; charset=UTF-8'

        data = resp.json()
        if 'j2' in config:
            assert data['hello'] == '{{ fake.first_name() }}'

    @pytest.mark.parametrize(('config'), [
        'configs/json/hbs/core/use_templating_false_in_response.json',
        'configs/json/j2/core/use_templating_false_in_response.json',
        'configs/yaml/hbs/core/use_templating_false_in_response.yaml',
        'configs/yaml/j2/core/use_templating_false_in_response.yaml'
    ])
    def test_use_templating_false_should_not_render(self, config):
        self.mock_server_process = run_mock_server(get_config_path(config))
        resp = requests.get(SRV_8001 + '/', headers={'Host': SRV_8001_HOST})

        assert 200 == resp.status_code
        assert resp.headers['Content-Type'] == 'text/html; charset=UTF-8'

    def test_two_services_one_with_hostname_one_without(self):
        config = 'configs/json/hbs/core/two_services_one_with_hostname_one_without.json'
        self.mock_server_process = run_mock_server(get_config_path(config))

        resp = requests.get(SRV_8001 + '/')
        assert 200 == resp.status_code
        assert resp.headers['Content-Type'] == 'text/html; charset=UTF-8'
        assert resp.text == 'service1'

        # Service 1 (the one without the hostname) should accept any `Host` header
        resp = requests.get(SRV_8001 + '/', headers={'Host': SRV_8001_HOST})
        assert 200 == resp.status_code
        assert resp.headers['Content-Type'] == 'text/html; charset=UTF-8'
        assert resp.text == 'service1'

        # Service 2 (the one with the hostname) should require a correct `Host` header
        resp = requests.get(SRV_8002 + '/')
        assert 404 == resp.status_code

        resp = requests.get(SRV_8002 + '/', headers={'Host': SRV_8002_HOST})
        assert 200 == resp.status_code
        assert resp.headers['Content-Type'] == 'text/html; charset=UTF-8'
        assert resp.text == 'service2'

    def test_endpoint_id_header(self):
        config = 'configs/json/hbs/core/endpoint_id_header.json'
        self.mock_server_process = run_mock_server(get_config_path(config))

        resp = requests.get(SRV_8001 + '/service1', headers={'Host': SRV_8001_HOST})
        assert 200 == resp.status_code
        assert resp.headers['Content-Type'] == 'text/html; charset=UTF-8'
        assert resp.headers['X-%s-Endpoint-Id' % PROGRAM] == 'endpoint-id-1'

        resp = requests.get(SRV_8002 + '/service2', headers={'Host': SRV_8002_HOST})
        assert 200 == resp.status_code
        assert resp.headers['Content-Type'] == 'text/html; charset=UTF-8'
        assert resp.headers['X-%s-Endpoint-Id' % PROGRAM] == 'endpoint-id-2'

    def test_body_json_schema(self):
        config = 'configs/json/hbs/core/body_json_schema.json'
        self.mock_server_process = run_mock_server(get_config_path(config))

        resp = requests.post(SRV_8001 + '/endpoint1', json={"somekey": "valid"})
        assert 200 == resp.status_code
        assert resp.headers['Content-Type'] == 'text/html; charset=UTF-8'
        assert resp.text == 'endpoint1: body json schema matched'

        resp = requests.post(SRV_8001 + '/endpoint1', json={"somekey2": "invalid"})
        assert 400 == resp.status_code

        resp = requests.post(SRV_8001 + '/endpoint2')
        assert 200 == resp.status_code
        assert resp.headers['Content-Type'] == 'text/html; charset=UTF-8'
        assert resp.text == 'endpoint2'

    def test_http_verbs(self):
        config = 'configs/json/hbs/core/http_verbs.json'
        self.mock_server_process = run_mock_server(get_config_path(config))

        resp = requests.get(SRV_8001 + '/hello')
        assert 200 == resp.status_code
        assert resp.headers['Content-Type'] == 'text/html; charset=UTF-8'
        assert resp.text == 'GET request'

        resp = requests.get(SRV_8001 + '/hello')
        assert 200 == resp.status_code
        assert resp.headers['Content-Type'] == 'text/html; charset=UTF-8'
        assert resp.text == 'GET request'

        resp = requests.post(SRV_8001 + '/hello')
        assert 200 == resp.status_code
        assert resp.headers['Content-Type'] == 'text/html; charset=UTF-8'
        assert resp.text == 'POST request'

        resp = requests.head(SRV_8001 + '/hello')
        assert 200 == resp.status_code
        assert resp.headers['Content-Type'] == 'text/html; charset=UTF-8'
        assert resp.text == ''

        resp = requests.delete(SRV_8001 + '/hello')
        assert 200 == resp.status_code
        assert resp.headers['Content-Type'] == 'text/html; charset=UTF-8'
        assert resp.text == 'DELETE request'

        resp = requests.patch(SRV_8001 + '/hello')
        assert 200 == resp.status_code
        assert resp.headers['Content-Type'] == 'text/html; charset=UTF-8'
        assert resp.text == 'PATCH request'

        resp = requests.put(SRV_8001 + '/hello')
        assert 200 == resp.status_code
        assert resp.headers['Content-Type'] == 'text/html; charset=UTF-8'
        assert resp.text == 'PUT request'

        resp = requests.options(SRV_8001 + '/hello')
        assert 200 == resp.status_code
        assert resp.headers['Content-Type'] == 'text/html; charset=UTF-8'
        assert resp.text == 'OPTIONS request'

    def test_http_verb_not_allowed(self):
        config = 'configs/json/hbs/core/http_verbs.json'
        self.mock_server_process = run_mock_server(get_config_path(config))

        resp = requests.get(SRV_8001 + '/method-not-allowed-unless-post')
        assert 405 == resp.status_code

        resp = requests.post(SRV_8001 + '/method-not-allowed-unless-get')
        assert 405 == resp.status_code

        resp = requests.head(SRV_8001 + '/method-not-allowed-unless-get')
        assert 405 == resp.status_code

        resp = requests.delete(SRV_8001 + '/method-not-allowed-unless-get')
        assert 405 == resp.status_code

        resp = requests.patch(SRV_8001 + '/method-not-allowed-unless-get')
        assert 405 == resp.status_code

        resp = requests.put(SRV_8001 + '/method-not-allowed-unless-get')
        assert 405 == resp.status_code

        resp = requests.options(SRV_8001 + '/method-not-allowed-unless-get')
        assert 404 == resp.status_code

    def test_no_response_body_204(self):
        config = 'configs/json/hbs/core/no_response_body_204.json'
        self.mock_server_process = run_mock_server(get_config_path(config))

        resp = requests.get(SRV_8001 + '/endpoint1')
        assert 204 == resp.status_code

    def test_empty_response_body(self):
        config = 'configs/json/hbs/core/empty_response_body.json'
        self.mock_server_process = run_mock_server(get_config_path(config))

        resp = requests.get(SRV_8001 + '/endpoint1')
        assert 200 == resp.status_code
        assert resp.text == ''

    def test_binary_response(self):
        config = 'configs/json/hbs/core/binary_response.json'
        self.mock_server_process = run_mock_server(get_config_path(config))

        resp = requests.get(SRV_8001 + '/hello')
        assert 200 == resp.status_code
        assert resp.headers['Content-Type'] == 'application/json; charset=UTF-8'

        data = resp.json()
        assert isinstance(data['hello'], str)

        resp = requests.get(SRV_8001 + '/image')
        assert 200 == resp.status_code
        assert resp.headers['Content-Type'] == 'image/png'
        with open(get_config_path('configs/json/hbs/core/image.png'), 'rb') as file:
            assert resp.content == file.read()

    def test_ssl_true(self):
        config = 'configs/json/hbs/core/ssl_true.json'
        self.mock_server_process = run_mock_server(get_config_path(config), wait=20)

        resp = requests.get(SRV_8001_SSL + '/service1', headers={'Host': SRV_8001_HOST}, verify=False)
        assert 200 == resp.status_code
        assert resp.headers['Content-Type'] == 'text/html; charset=UTF-8'
        assert resp.text == 'service1'

        resp = requests.get(SRV_8002 + '/service2', headers={'Host': SRV_8002_HOST})
        assert 200 == resp.status_code
        assert resp.headers['Content-Type'] == 'text/html; charset=UTF-8'
        assert resp.text == 'service2'

        resp = requests.get(SRV_8003_SSL + '/service3', headers={'Host': SRV_8003_HOST}, verify=False)
        assert 200 == resp.status_code
        assert resp.headers['Content-Type'] == 'text/html; charset=UTF-8'
        assert resp.text == 'service3'

    @pytest.mark.parametrize(('config'), [
        'configs/json/hbs/core/undefined.json',
        'configs/json/j2/core/undefined.json',
    ])
    def test_undefined_var(self, config):
        logfile_name = 'server.log'
        if os.path.isfile(logfile_name):
            os.remove(logfile_name)

        self.mock_server_process = run_mock_server(get_config_path(config), '--logfile', logfile_name)
        resp = requests.get(SRV_8001 + '/undefined')
        assert 200 == resp.status_code
        assert resp.text == 'Hello {{undefined_var}} world'

        assert os.path.isfile(logfile_name)
        with open(logfile_name, 'r') as file:
            server_log = file.read()
            if 'j2' in config:
                assert "WARNING] Jinja2: Could not find variable `undefined_var`" in server_log
            else:
                assert "WARNING] Handlebars: Could not find variable 'undefined_var'" in server_log

        resp = requests.get(SRV_8001 + '/undefined2')
        assert 200 == resp.status_code
        if 'j2' in config:
            assert resp.text == 'Hello {{undefined_helper(1, 2)}} world'
        else:
            assert resp.text == 'Hello {{undefined_helper 1 2}} world'

        assert os.path.isfile(logfile_name)
        with open(logfile_name, 'r') as file:
            server_log = file.read()
            if 'j2' in config:
                assert "WARNING] Jinja2: Could not find variable `undefined_helper`" in server_log
            else:
                assert "WARNING] Handlebars: Could not find property undefined_helper" in server_log

        resp = requests.get(SRV_8001 + '/undefined3')
        assert 200 == resp.status_code
        if 'j2' in config:
            assert resp.text == 'Hello {{undefined_obj.attr(1, 2)}} world'
        else:
            assert resp.text == 'Hello {{undefined_obj.attr 1 2}} world'

        assert os.path.isfile(logfile_name)
        with open(logfile_name, 'r') as file:
            server_log = file.read()
            if 'j2' in config:
                assert "WARNING] Jinja2: Could not find variable `undefined_obj`" in server_log
            else:
                assert "WARNING] Handlebars: Could not find object attribute 'undefined_obj.attr'" in server_log

        resp = requests.get(SRV_8001 + '/undefined4')
        assert 200 == resp.status_code
        if 'j2' in config:
            assert resp.text == '{{ date.date(\'%Y-%m-%d %H:%M %f\', false, 99999) }}'
        else:
            assert resp.text == '{{ date.date \'%Y-%m-%d %H:%M %f\' false 99999 }}'

        assert os.path.isfile(logfile_name)
        with open(logfile_name, 'r') as file:
            server_log = file.read()
            if 'j2' in config:
                assert "WARNING] Jinja2: date() takes from 1 to 3 positional arguments but 4 were given" in server_log
            else:
                assert "WARNING] Handlebars: date() takes from 2 to 4 positional arguments but 5 were given" in server_log

        resp = requests.get(SRV_8001 + '/undefined5')
        assert 200 == resp.status_code
        assert resp.text == 'Hello {{date.undefined_attr}} world'

        assert os.path.isfile(logfile_name)
        with open(logfile_name, 'r') as file:
            server_log = file.read()
            if 'j2' in config:
                assert "WARNING] Jinja2: 'mockintosh.j2.methods.Date object' has no attribute 'undefined_attr'" in server_log
            else:
                assert "WARNING] Handlebars: Could not find object attribute 'date.undefined_attr'" in server_log

    @pytest.mark.parametrize(('config'), [
        'configs/yaml/hbs/core/counter.yaml',
        'configs/yaml/j2/core/counter.yaml'
    ])
    def test_counter(self, config):
        self.mock_server_process = run_mock_server(get_config_path(config))

        for i in range(1, 6):
            resp = requests.get(SRV_8001 + '/counter', headers={'Host': SRV_8001_HOST})
            assert 200 == resp.status_code
            assert resp.headers['Content-Type'] == 'text/html; charset=UTF-8'
            assert resp.text == 'Hello %d world' % i

    @pytest.mark.parametrize(('config'), [
        'configs/yaml/hbs/core/subexpression.yaml',
        'configs/yaml/j2/core/subexpression.yaml'
    ])
    def test_subexpression(self, config):
        self.mock_server_process = run_mock_server(get_config_path(config))

        resp = requests.get(SRV_8001 + '/subexpression')
        assert 200 == resp.status_code
        assert resp.headers['Content-Type'] == 'text/html; charset=UTF-8'
        assert re.match(r'^-?\d+(?:\.\d+)?$', resp.text)

    @pytest.mark.parametrize(('config'), [
        'configs/json/hbs/core/date.json',
        'configs/json/j2/core/date.json',
        'configs/yaml/hbs/core/date.yaml',
        'configs/yaml/j2/core/date.yaml'
    ])
    def test_date(self, config):
        self.mock_server_process = run_mock_server(get_config_path(config))

        resp = requests.get(SRV_8001 + '/timestamp')
        utcnow = datetime.utcnow()
        now = time.time()

        assert 200 == resp.status_code
        assert resp.headers['Content-Type'] == 'text/html; charset=UTF-8'
        resp_int = int(resp.text)
        diff = now - resp_int
        assert diff < 1

        resp = requests.get(SRV_8001 + '/timestamp-shift')
        assert 200 == resp.status_code
        assert resp.headers['Content-Type'] == 'text/html; charset=UTF-8'
        segments = resp.text.split('<br>')
        assert int(segments[0]) < int(segments[1])
        assert int(segments[0]) > int(segments[2])

        resp = requests.get(SRV_8001 + '/ftimestamp')
        assert 200 == resp.status_code
        assert resp.headers['Content-Type'] == 'text/html; charset=UTF-8'
        segments = resp.text.split('<br>')
        diff = now - float(segments[0])
        assert diff < 1
        assert len(segments[0].split('.')[1]) <= 3
        assert len(segments[1].split('.')[1]) <= 7

        resp = requests.get(SRV_8001 + '/ftimestamp-shift')
        assert 200 == resp.status_code
        assert resp.headers['Content-Type'] == 'text/html; charset=UTF-8'
        segments = resp.text.split('<br>')
        assert float(segments[0]) < float(segments[1])
        assert float(segments[0]) > float(segments[2])

        resp = requests.get(SRV_8001 + '/date')
        assert 200 == resp.status_code
        assert resp.headers['Content-Type'] == 'text/html; charset=UTF-8'
        segments = resp.text.split('<br>')
        pattern = '%Y-%m-%dT%H:%M:%S.%f'
        delta = utcnow - datetime.strptime(segments[0], pattern)
        assert delta.days < 2
        pattern = '%Y-%m-%d %H:%M'
        delta = utcnow - datetime.strptime(segments[1], pattern)
        assert delta.seconds / 60 < 2

        resp = requests.get(SRV_8001 + '/date-shift')
        assert 200 == resp.status_code
        assert resp.headers['Content-Type'] == 'application/json; charset=UTF-8'
        data = resp.json()
        pattern = '%Y-%m-%d %H:%M %f'
        delta = utcnow - datetime.strptime(data['now'], pattern)
        assert delta < timedelta(days=2)
        delta = utcnow - datetime.strptime(data['1_week_back'], pattern)
        assert delta < timedelta(days=9)
        delta = datetime.strptime(data['1_week_forward'], pattern) - utcnow
        assert delta > timedelta(days=5)
        delta = utcnow - datetime.strptime(data['1_day_back'], pattern)
        assert delta < timedelta(days=3)
        delta = datetime.strptime(data['1_day_forward'], pattern) - utcnow
        assert delta > timedelta(seconds=82800)
        delta = utcnow - datetime.strptime(data['1_hour_back'], pattern)
        assert delta < timedelta(seconds=3700)
        delta = datetime.strptime(data['1_hour_forward'], pattern) - utcnow
        assert delta > timedelta(seconds=3500)
        delta = utcnow - datetime.strptime(data['1_minute_back'], pattern)
        assert delta < timedelta(seconds=120)

    @pytest.mark.parametrize(('config'), [
        'configs/yaml/hbs/core/connection_reset.yaml'
    ])
    def test_connection_reset(self, config):
        self.mock_server_process = run_mock_server(get_config_path(config))

        resp = requests.get(SRV_8001 + '/normal')
        assert 200 == resp.status_code
        assert resp.text == 'Hello world'

        try:
            requests.get(SRV_8001 + '/reset')
        except ConnectionError as e:
            assert str(e).split(',')[1].strip().startswith('ConnectionResetError')

        try:
            requests.get(SRV_8001 + '/close')
        except ConnectionError as e:
            assert str(e).split(',')[1].strip().startswith('RemoteDisconnected')

        try:
            requests.get(SRV_8001 + '/reset2')
        except ConnectionError as e:
            assert str(e).split(',')[1].strip().startswith('ConnectionResetError')

        try:
            requests.get(SRV_8001 + '/close2')
        except ConnectionError as e:
            assert str(e).split(',')[1].strip().startswith('RemoteDisconnected')

    @pytest.mark.parametrize(('config'), [
        'configs/json/hbs/core/faker.json',
        'configs/json/j2/core/faker.json'
    ])
    def test_faker(self, config):
        self.mock_server_process = run_mock_server(get_config_path(config))

        resp = requests.get(SRV_8001 + '/faker')
        assert 200 == resp.status_code
        assert resp.headers['Content-Type'] == 'application/json; charset=UTF-8'

        data = resp.json()
        assert isinstance(data['bothify'], str) and len(data['bothify']) == 5
        assert isinstance(data['bothify_args'], str) and len(data['bothify_args']) == 5
        assert isinstance(data['hexify'], str) and len(data['hexify']) == 4
        assert isinstance(data['hexify_args'], str) and len(data['hexify_args']) == 30
        assert isinstance(data['language_code'], str) and 2 <= len(data['language_code']) <= 3
        assert isinstance(data['lexify'], str) and len(data['lexify']) == 4
        assert isinstance(data['lexify_args'], str) and len(data['lexify_args']) == 29
        assert isinstance(data['lexify'], str) and len(data['lexify']) == 4
        assert isinstance(data['locale'], str) and 5 <= len(data['locale']) <= 6
        assert isinstance(data['numerify'], str) and 0 <= int(data['numerify']) <= 999
        assert isinstance(data['random_choices'][0], str)
        assert 0 <= data['random_digit'] <= 9
        assert 1 <= data['random_digit_not_null'] <= 9
        assert isinstance(data['random_element'], str)
        assert isinstance(data['random_elements'][0], str)
        assert 0 <= data['random_int'] <= 9999
        assert 10000 <= data['random_int_args'] <= 50000
        assert isinstance(data['random_letter'], str)
        assert isinstance(data['random_letters'][0], str)
        assert isinstance(data['random_letters_args'][0], str)
        assert data['random_lowercase_letter'].lower() == data['random_lowercase_letter']
        assert isinstance(data['random_sample'][0], str)
        assert data['random_uppercase_letter'].upper() == data['random_uppercase_letter']

    @pytest.mark.parametrize(('config'), [
        'configs/yaml/hbs/core/escape_html.yaml',
        'configs/yaml/j2/core/escape_html.yaml'
    ])
    def test_escape_html(self, config):
        self.mock_server_process = run_mock_server(get_config_path(config))

        resp = requests.get(SRV_8001 + '/endp1')
        assert 200 == resp.status_code
        assert resp.headers['Content-Type'] == 'text/html; charset=UTF-8'
        assert resp.text == '&amp; &lt; &quot; &gt;'


@pytest.mark.parametrize(('config'), [
    'configs/json/hbs/status/status_code.json',
    'configs/json/j2/status/status_code.json',
    'configs/yaml/hbs/status/status_code.yaml',
    'configs/yaml/j2/status/status_code.yaml',
])
class TestStatus():

    def setup_method(self):
        config = self._item.callspec.getparam('config')
        self.mock_server_process = run_mock_server(get_config_path(config))

    def teardown_method(self):
        self.mock_server_process.terminate()

    def test_status_code(self, config):
        resp = requests.get(SRV_8001 + '/service1', headers={'Host': SRV_8001_HOST})
        assert 202 == resp.status_code
        assert resp.headers['Content-Type'] == 'text/html; charset=UTF-8'
        assert resp.text == 'service1'

        resp = requests.get(SRV_8002 + '/service2', headers={'Host': SRV_8002_HOST})
        assert 403 == resp.status_code
        assert resp.headers['Content-Type'] == 'text/html; charset=UTF-8'
        assert resp.text == 'service2'

    def test_status_code_templated(self, config):
        query = '?rc=303'
        resp = requests.get(SRV_8002 + '/service2-endpoint2' + query, headers={'Host': SRV_8002_HOST})
        assert 303 == resp.status_code


@pytest.mark.parametrize(('config'), [
    'configs/json/hbs/headers/config.json',
    'configs/json/j2/headers/config.json',
    'configs/yaml/hbs/headers/config.yaml',
    'configs/yaml/j2/headers/config.yaml'
])
class TestHeaders():

    def setup_method(self):
        config = self._item.callspec.getparam('config')
        self.mock_server_process = run_mock_server(get_config_path(config))

    def teardown_method(self):
        self.mock_server_process.terminate()

    def test_parameter(self, config):
        param = str(int(time.time()))
        resp = requests.get(SRV_8001 + '/parameter', headers={"hdr1": param})
        assert 200 == resp.status_code
        assert resp.headers['Content-Type'] == 'text/html; charset=UTF-8'
        assert resp.text == 'matched with parameter: %s' % param

        resp = requests.get(SRV_8001 + '/parameter/template-file', headers={"hdr1": param})
        assert 200 == resp.status_code
        assert resp.headers['Content-Type'] == 'application/json; charset=UTF-8'
        data = resp.json()
        assert data['matched with parameter'] == param

    def test_static_value(self, config):
        static_val = 'myValue'
        resp = requests.get(SRV_8001 + '/static-value', headers={"hdr1": static_val})
        assert 200 == resp.status_code
        assert resp.headers['Content-Type'] == 'text/html; charset=UTF-8'
        assert resp.text == 'matched with static value: %s' % static_val

        resp = requests.get(SRV_8001 + '/static-value/template-file', headers={"hdr1": static_val})
        assert 200 == resp.status_code
        assert resp.headers['Content-Type'] == 'application/json; charset=UTF-8'
        data = resp.json()
        assert data['matched with static value'] == static_val

    def test_regex_capture_group(self, config):
        param = str(int(time.time()))
        resp = requests.get(SRV_8001 + '/regex-capture-group', headers={"hdr1": 'prefix-%s-suffix' % param})
        assert 200 == resp.status_code
        assert resp.headers['Content-Type'] == 'text/html; charset=UTF-8'
        assert resp.text == 'matched with regex capture group: %s' % param

        resp = requests.get(SRV_8001 + '/regex-capture-group/template-file', headers={"hdr1": 'prefix-%s-suffix' % param})
        assert 200 == resp.status_code
        assert resp.headers['Content-Type'] == 'application/json; charset=UTF-8'
        data = resp.json()
        assert data['matched with regex capture group'] == param

    def test_missing_header_should_400(self, config):
        static_val = 'myValue'
        resp = requests.get(SRV_8001 + '/static-value', headers={"hdrX": static_val})
        assert 400 == resp.status_code

        resp = requests.get(SRV_8001 + '/static-value/template-file', headers={"hdrX": static_val})
        assert 400 == resp.status_code

    def test_wrong_static_value_should_400(self, config):
        static_val = 'wrongValue'
        resp = requests.get(SRV_8001 + '/static-value', headers={"hdr1": static_val})
        assert 400 == resp.status_code

        resp = requests.get(SRV_8001 + '/static-value/template-file', headers={"hdr1": static_val})
        assert 400 == resp.status_code

    def test_wrong_regex_pattern_should_400(self, config):
        param = str(int(time.time()))
        resp = requests.get(SRV_8001 + '/regex-capture-group', headers={"hdr1": 'idefix-%s-suffix' % param})
        assert 400 == resp.status_code

        resp = requests.get(SRV_8001 + '/regex-capture-group/template-file', headers={"hdr1": 'idefix-%s-suffix' % param})
        assert 400 == resp.status_code

    def test_first_alternative(self, config):
        static_val = 'myValue'
        param2 = str(int(time.time()))
        param3 = str(int(time.time() / 2))
        resp = requests.get(SRV_8001 + '/alternative', headers={
            "hdr1": static_val,
            "hdr2": param2,
            "hdr3": 'prefix-%s-suffix' % param3
        })
        assert 201 == resp.status_code
        assert resp.headers['Content-Type'] == 'text/html; charset=UTF-8'
        assert resp.text == 'headers match: %s %s %s' % (static_val, param2, param3)

        resp = requests.get(SRV_8001 + '/alternative/template-file', headers={
            "hdr1": static_val,
            "hdr2": param2,
            "hdr3": 'prefix-%s-suffix' % param3
        })
        assert 201 == resp.status_code
        assert resp.headers['Content-Type'] == 'application/json; charset=UTF-8'
        data = resp.json()
        assert data['request.headers.hdr1'] == static_val
        assert data['anyValIntoVar'] == param2
        assert data['capturedVar'] == param3

    def test_second_alternative(self, config):
        static_val = 'another header'
        resp = requests.get(SRV_8001 + '/alternative', headers={
            "hdr4": static_val
        })
        assert 200 == resp.status_code
        assert resp.headers['Content-Type'] == 'text/html; charset=UTF-8'
        assert resp.text == 'hdr4 request header: %s' % static_val

        resp = requests.get(SRV_8001 + '/alternative/template-file', headers={
            "hdr4": static_val
        })
        assert 200 == resp.status_code
        assert resp.headers['Content-Type'] == 'application/json; charset=UTF-8'
        data = resp.json()
        assert data['hdr4 request header'] == static_val

    def test_nonexisting_alternative_should_400(self, config):
        static_val = 'another header'
        resp = requests.get(SRV_8001 + '/alternative', headers={
            "hdr5": static_val
        })
        assert 400 == resp.status_code

        resp = requests.get(SRV_8001 + '/alternative/template-file', headers={
            "hdr5": static_val
        })
        assert 400 == resp.status_code

    def test_response_headers_in_first_alternative(self, config):
        static_val = 'myValue'
        param2 = str(int(time.time()))
        param3 = str(int(time.time() / 2))
        resp = requests.get(SRV_8001 + '/alternative', headers={
            "hdr1": static_val,
            "hdr2": param2,
            "hdr3": 'prefix-%s-suffix' % param3
        })
        assert 201 == resp.status_code
        assert resp.headers['Content-Type'] == 'text/html; charset=UTF-8'
        assert resp.cookies['name1'] == param2
        assert resp.cookies['name2'] == 'prefix-%s-suffix' % param3

        resp = requests.get(SRV_8001 + '/alternative/template-file', headers={
            "hdr1": static_val,
            "hdr2": param2,
            "hdr3": 'prefix-%s-suffix' % param3
        })
        assert 201 == resp.status_code
        assert resp.headers['Content-Type'] == 'application/json; charset=UTF-8'
        assert resp.cookies['name1'] == param2
        assert resp.cookies['name2'] == 'prefix-%s-suffix' % param3

    def test_response_headers_in_second_alternative(self, config):
        static_val = 'another header'
        resp = requests.get(SRV_8001 + '/alternative', headers={
            "hdr4": static_val
        })
        assert 200 == resp.status_code
        assert resp.headers['Content-Type'] == 'text/html; charset=UTF-8'
        assert resp.headers['Hdr4'] == 'hdr4 request header: %s' % static_val

        resp = requests.get(SRV_8001 + '/alternative/template-file', headers={
            "hdr4": static_val
        })
        assert 200 == resp.status_code
        assert resp.headers['Content-Type'] == 'application/json; charset=UTF-8'
        assert resp.headers['Hdr4'] == 'hdr4 request header: %s' % static_val

    def test_global_headers(self, config):
        resp = requests.get(SRV_8001 + '/global-headers')
        assert 200 == resp.status_code
        assert resp.headers['Content-Type'] == 'text/html; charset=UTF-8'
        assert resp.headers['global-hdr1'] == 'globalval1'
        assert resp.headers['global-hdr2'] == 'globalval2'

        resp = requests.get(SRV_8001 + '/global-headers-modified')
        assert 200 == resp.status_code
        assert resp.headers['Content-Type'] == 'text/html; charset=UTF-8'
        assert resp.headers['global-hdr1'] == 'overridden'
        assert resp.headers['global-hdr2'] == 'globalval2'


@pytest.mark.parametrize(('config'), [
    'configs/json/hbs/path/config.json',
    'configs/json/j2/path/config.json',
    'configs/yaml/hbs/path/config.yaml',
    'configs/yaml/j2/path/config.yaml'
])
class TestPath():

    def setup_method(self):
        config = self._item.callspec.getparam('config')
        self.mock_server_process = run_mock_server(get_config_path(config))

    def teardown_method(self):
        self.mock_server_process.terminate()

    def test_parameter(self, config):
        param = str(int(time.time()))
        resp = requests.get(SRV_8001 + '/parameterized1/text/%s/subval' % param)
        assert 200 == resp.status_code
        assert resp.headers['Content-Type'] == 'text/html; charset=UTF-8'
        assert resp.text == 'intoVar capture: %s' % param

        resp = requests.get(SRV_8001 + '/parameterized1/template-file/%s/subval' % param)
        assert 200 == resp.status_code
        assert resp.headers['Content-Type'] == 'application/json; charset=UTF-8'
        data = resp.json()
        assert data['var'] == param

    def test_static_value_priority(self, config):
        resp = requests.get(SRV_8001 + '/parameterized1/text/staticVal/subval')
        assert 200 == resp.status_code
        assert resp.headers['Content-Type'] == 'text/html; charset=UTF-8'
        assert resp.text == 'static path components have priority'

    def test_regex_match(self, config):
        path = '/parameterized2/text/prefix-%s/subval' % str(int(time.time()))
        resp = requests.get(SRV_8001 + path)
        assert 200 == resp.status_code
        assert resp.headers['Content-Type'] == 'text/html; charset=UTF-8'
        assert resp.text == 'regex match: %s' % path

        path = '/parameterized2/template-file/prefix-%s/subval' % str(int(time.time()))
        resp = requests.get(SRV_8001 + path)
        assert 200 == resp.status_code
        assert resp.headers['Content-Type'] == 'application/json; charset=UTF-8'
        data = resp.json()
        assert data['request']['path'] == path

        path = '/parameterized2/text/wrongprefix-%s/subval' % str(int(time.time()))
        resp = requests.get(SRV_8001 + path)
        assert 404 == resp.status_code

    def test_regex_capture_group(self, config):
        param = str(int(time.time()))
        path = '/parameterized1/text/prefix2-%s/subval2' % param
        resp = requests.get(SRV_8001 + path)
        assert 200 == resp.status_code
        assert resp.headers['Content-Type'] == 'text/html; charset=UTF-8'
        assert resp.text == 'regex capture group: %s' % param

        path = '/parameterized1/template-file/prefix2-%s/subval2' % param
        resp = requests.get(SRV_8001 + path)
        assert 200 == resp.status_code
        assert resp.headers['Content-Type'] == 'application/json; charset=UTF-8'
        data = resp.json()
        assert data['capture'] == param

    def test_multiple_parameters(self, config):
        param1 = str(int(time.time()))
        param2 = str(int(time.time()))
        param3 = str(int(time.time()))
        resp = requests.get(SRV_8001 + '/parameterized3/text/%s/%s/%s' % (param1, param2, param3))
        assert 200 == resp.status_code
        assert resp.headers['Content-Type'] == 'text/html; charset=UTF-8'
        assert resp.text == 'var1: %s, var2: %s, var3: %s' % (param1, param2, param3)

        resp = requests.get(SRV_8001 + '/parameterized3/template-file/%s/%s/%s' % (param1, param2, param3))
        assert 200 == resp.status_code
        assert resp.headers['Content-Type'] == 'application/json; charset=UTF-8'
        data = resp.json()
        assert data['var1'] == param1
        assert data['var2'] == param2
        assert data['var3'] == param3

    def test_multiple_regex_capture_groups(self, config):
        param1 = str(int(time.time()))
        param2 = str(int(time.time()))
        param3 = str(int(time.time()))
        param4 = str(int(time.time()))
        param5 = str(int(time.time()))
        path = '/parameterized4/text/prefix-%s-%s-%s-suffix/%s_%s' % (param1, param2, param3, param4, param5)
        resp = requests.get(SRV_8001 + path)
        assert 200 == resp.status_code
        assert resp.headers['Content-Type'] == 'text/html; charset=UTF-8'
        assert resp.text == 'var1: %s, var2: %s, var3: %s, var4: %s, var5: %s' % (
            param1,
            param2,
            param3,
            param4,
            param5
        )

        path = '/parameterized4/template-file/prefix-%s-%s-%s-suffix/%s_%s' % (param1, param2, param3, param4, param5)
        resp = requests.get(SRV_8001 + path)
        assert 200 == resp.status_code
        assert resp.headers['Content-Type'] == 'application/json; charset=UTF-8'
        data = resp.json()
        assert data['var1'] == param1
        assert data['var2'] == param2
        assert data['var3'] == param3
        assert data['var4'] == param4
        assert data['var5'] == param5

    def test_multiple_parameters_and_regex_capture_groups(self, config):
        param1 = str(int(time.time()))
        param2 = str(int(time.time()))
        param3 = str(int(time.time()))
        param4 = str(int(time.time()))
        param5 = str(int(time.time()))
        path = '/parameterized5/text/%s/prefix-%s-%s-suffix/%s/prefix2-%s' % (param1, param2, param3, param4, param5)
        resp = requests.get(SRV_8001 + path)
        assert 200 == resp.status_code
        assert resp.headers['Content-Type'] == 'text/html; charset=UTF-8'
        assert resp.text == 'var1: %s, var2: %s, var3: %s, var4: %s, var5: %s' % (
            param1,
            param2,
            param3,
            param4,
            param5
        )

        path = '/parameterized5/template-file/%s/prefix-%s-%s-suffix/%s/prefix2-%s' % (
            param1,
            param2,
            param3,
            param4,
            param5
        )
        resp = requests.get(SRV_8001 + path)
        assert 200 == resp.status_code
        assert resp.headers['Content-Type'] == 'application/json; charset=UTF-8'
        data = resp.json()
        assert data['var1'] == param1
        assert data['var2'] == param2
        assert data['var3'] == param3
        assert data['var4'] == param4
        assert data['var5'] == param5

    def test_path_segment_capture_conflict(self, config):
        param1 = str(int(time.time()))
        param2 = str(int(time.time()))
        resp = requests.delete(SRV_8001 + '/carts/%s' % param1)
        assert 202 == resp.status_code

        resp = requests.post(SRV_8001 + '/carts/%s/items' % param1)
        assert 201 == resp.status_code
        assert resp.headers['Content-Type'] == 'application/json'
        data = resp.json()
        assert data['id'] == 'L8VEqJRB4R'

        resp = requests.get(SRV_8001 + '/carts/%s/merge' % param1)
        assert 202 == resp.status_code

        resp = requests.get(SRV_8001 + '/carts/%s/items' % param1)
        assert 200 == resp.status_code
        assert resp.headers['Content-Type'] == 'application/json'
        data = resp.json()
        assert isinstance(data, list) and not data

        resp = requests.patch(SRV_8001 + '/carts/%s/items' % param1)
        assert 202 == resp.status_code

        resp = requests.delete(SRV_8001 + '/carts/%s/items/%s' % (param1, param2))
        assert 202 == resp.status_code


@pytest.mark.parametrize(('config'), [
    'configs/json/hbs/query_string/config.json',
    'configs/json/j2/query_string/config.json',
    'configs/yaml/hbs/query_string/config.yaml',
    'configs/yaml/j2/query_string/config.yaml'
])
class TestQueryString():

    def setup_method(self):
        config = self._item.callspec.getparam('config')
        self.mock_server_process = run_mock_server(get_config_path(config))

    def teardown_method(self):
        self.mock_server_process.terminate()

    def test_parameter(self, config):
        param = str(int(time.time()))
        query = '?param1=%s' % param
        resp = requests.get(SRV_8001 + '/parameter' + query)
        assert 200 == resp.status_code
        assert resp.headers['Content-Type'] == 'text/html; charset=UTF-8'
        assert resp.text == 'matched with parameter: %s' % param

        resp = requests.get(SRV_8001 + '/parameter/template-file' + query)
        assert 200 == resp.status_code
        assert resp.headers['Content-Type'] == 'application/json; charset=UTF-8'
        data = resp.json()
        assert data['matched with parameter'] == param

    def test_static_value(self, config):
        static_val = 'my Value'
        query = '?param1=%s' % static_val
        resp = requests.get(SRV_8001 + '/static-value' + query)
        assert 200 == resp.status_code
        assert resp.headers['Content-Type'] == 'text/html; charset=UTF-8'
        assert resp.text == 'matched with static value: %s' % static_val

        resp = requests.get(SRV_8001 + '/static-value/template-file' + query)
        assert 200 == resp.status_code
        assert resp.headers['Content-Type'] == 'application/json; charset=UTF-8'
        data = resp.json()
        assert data['matched with static value'] == static_val

    def test_regex_capture_group(self, config):
        param = str(int(time.time()))
        query = '?param1=prefix-%s-suffix' % param
        resp = requests.get(SRV_8001 + '/regex-capture-group' + query)
        assert 200 == resp.status_code
        assert resp.headers['Content-Type'] == 'text/html; charset=UTF-8'
        assert resp.text == 'matched with regex capture group: %s' % param

        resp = requests.get(SRV_8001 + '/regex-capture-group/template-file' + query)
        assert 200 == resp.status_code
        assert resp.headers['Content-Type'] == 'application/json; charset=UTF-8'
        data = resp.json()
        assert data['matched with regex capture group'] == param

    def test_missing_query_param_should_400(self, config):
        static_val = 'myValue'
        query = '?paramX=%s' % static_val
        resp = requests.get(SRV_8001 + '/static-value' + query)
        assert 400 == resp.status_code

        resp = requests.get(SRV_8001 + '/static-value/template-file' + query)
        assert 400 == resp.status_code

    def test_wrong_static_value_should_400(self, config):
        static_val = 'wrong Value'
        query = '?param1=%s' % static_val
        resp = requests.get(SRV_8001 + '/static-value' + query)
        assert 400 == resp.status_code

        resp = requests.get(SRV_8001 + '/static-value/template-file' + query)
        assert 400 == resp.status_code

    def test_wrong_regex_pattern_should_400(self, config):
        param = str(int(time.time()))
        query = '?param1=idefix-%s-suffix' % param
        resp = requests.get(SRV_8001 + '/regex-capture-group' + query)
        assert 400 == resp.status_code

        resp = requests.get(SRV_8001 + '/regex-capture-group/template-file' + query)
        assert 400 == resp.status_code

    def test_first_alternative(self, config):
        static_val = 'my Value'
        param2 = str(int(time.time()))
        param3 = str(int(time.time() / 2))
        query = '?param1=%s&param2=%s&param3=prefix-%s-suffix' % (static_val, param2, param3)
        resp = requests.get(SRV_8001 + '/alternative' + query)
        assert 201 == resp.status_code
        assert resp.headers['Content-Type'] == 'text/html; charset=UTF-8'
        assert resp.text == 'query string match: %s %s %s' % (static_val, param2, param3)

        resp = requests.get(SRV_8001 + '/alternative/template-file' + query)
        assert 201 == resp.status_code
        assert resp.headers['Content-Type'] == 'application/json; charset=UTF-8'
        data = resp.json()
        assert data['request.queryString.param1'] == static_val
        assert data['anyValIntoVar'] == param2
        assert data['capturedVar'] == param3

    def test_second_alternative(self, config):
        static_val = 'another query string'
        query = '?param4=%s' % static_val
        resp = requests.get(SRV_8001 + '/alternative' + query)
        assert 200 == resp.status_code
        assert resp.headers['Content-Type'] == 'text/html; charset=UTF-8'
        assert resp.text == 'param4 request query string: %s' % static_val

        resp = requests.get(SRV_8001 + '/alternative/template-file' + query)
        assert 200 == resp.status_code
        assert resp.headers['Content-Type'] == 'application/json; charset=UTF-8'
        data = resp.json()
        assert data['param4 request query string'] == static_val

    def test_nonexisting_alternative_should_400(self, config):
        static_val = 'another query string'
        query = '?param5=%s' % static_val
        resp = requests.get(SRV_8001 + '/alternative' + query)
        assert 400 == resp.status_code

        resp = requests.get(SRV_8001 + '/alternative/template-file' + query)
        assert 400 == resp.status_code


@pytest.mark.parametrize(('config'), [
    'configs/json/hbs/body/config.json',
    'configs/json/j2/body/config.json',
    'configs/yaml/hbs/body/config.yaml',
    'configs/yaml/j2/body/config.yaml'
])
class TestBody():

    def setup_method(self):
        config = self._item.callspec.getparam('config')
        self.mock_server_process = run_mock_server(get_config_path(config))

    def teardown_method(self):
        self.mock_server_process.terminate()

    def test_jsonpath_templating(self, config):
        resp = requests.post(SRV_8001 + '/body-jsonpath-tpl', json={"key": "val", "key2": 123})
        assert 200 == resp.status_code
        assert 'body jsonpath matched: val 123' == resp.text

        resp = requests.post(SRV_8001 + '/body-jsonpath-tpl', json={"key": None})
        assert 200 == resp.status_code
        assert 'body jsonpath matched: null ' == resp.text

        resp = requests.post(SRV_8001 + '/body-jsonpath-tpl', data="not json")
        assert 200 == resp.status_code
        if 'j2' in config:
            assert "body jsonpath matched: {{jsonPath(request.json, '$.key')}} {{jsonPath(request.json, '$.key2')}}" == resp.text
        else:
            assert "body jsonpath matched: {{jsonPath request.json '$.key'}} {{jsonPath request.json '$.key2'}}" == resp.text


class TestManagement():

    def setup_method(self):
        self.mock_server_process = None

    def teardown_method(self):
        if self.mock_server_process is not None:
            self.mock_server_process.terminate()

    @pytest.mark.parametrize(('config'), [
        'configs/json/hbs/management/config.json',
        'configs/yaml/hbs/management/config.yaml'
    ])
    def test_get_root(self, config):
        self.mock_server_process = run_mock_server(get_config_path(config))

        resp = requests.get(SRV_9000 + '/')
        assert 200 == resp.status_code
        assert resp.headers['Content-Type'] == 'text/html; charset=UTF-8'

        resp = requests.get(SRV_8001 + '/__admin/', headers={'Host': SRV_8001_HOST})
        assert 200 == resp.status_code
        assert resp.headers['Content-Type'] == 'text/html; charset=UTF-8'

    @pytest.mark.parametrize(('config'), [
        'configs/json/hbs/management/config.json',
        'configs/yaml/hbs/management/config.yaml'
    ])
    def test_get_config(self, config):
        self.mock_server_process = run_mock_server(get_config_path(config))

        resp = requests.get(SRV_9000 + '/config')
        assert 200 == resp.status_code
        assert resp.headers['Content-Type'] == 'application/json; charset=UTF-8'
        assert resp.text == open(get_config_path('configs/stats_config.json'), 'r').read()[:-1]

        resp = requests.get(SRV_8001 + '/__admin/config', headers={'Host': SRV_8001_HOST})
        assert 200 == resp.status_code
        assert resp.headers['Content-Type'] == 'application/json; charset=UTF-8'
        assert resp.text == open(get_config_path('configs/stats_config_service1.json'), 'r').read()[:-1]

        resp = requests.get(SRV_8002 + '/__admin/config', headers={'Host': SRV_8002_HOST})
        assert 200 == resp.status_code
        assert resp.headers['Content-Type'] == 'application/json; charset=UTF-8'
        assert resp.text == open(get_config_path('configs/stats_config_service2.json'), 'r').read()[:-1]

    @pytest.mark.parametrize(('config'), [
        'configs/json/hbs/management/config.json',
        'configs/yaml/hbs/management/config.yaml'
    ])
    def test_post_config(self, config):
        self.mock_server_process = run_mock_server(get_config_path(config))

        with open(get_config_path('configs/json/hbs/management/new_config.json'), 'r') as file:
            data = json.load(file)
            resp = requests.post(SRV_9000 + '/config', json=data)
            assert 204 == resp.status_code

        resp = requests.get(SRV_8001 + '/service1', headers={'Host': SRV_8001_HOST})
        assert 200 == resp.status_code
        assert resp.headers['Content-Type'] == 'text/html; charset=UTF-8'
        assert resp.text == 'service1'

        resp = requests.get(SRV_8001 + '/service1-new-config', headers={'Host': SRV_8001_HOST})
        assert 200 == resp.status_code
        assert resp.headers['Content-Type'] == 'text/html; charset=UTF-8'
        assert resp.text == 'service1-new-config'

        resp = requests.get(SRV_8002 + '/service2', headers={'Host': SRV_8002_HOST})
        assert 200 == resp.status_code
        assert resp.headers['Content-Type'] == 'text/html; charset=UTF-8'
        assert resp.text == 'service2'

        resp = requests.get(SRV_9000 + '/config')
        assert 200 == resp.status_code
        assert resp.headers['Content-Type'] == 'application/json; charset=UTF-8'
        with open(get_config_path('configs/json/hbs/management/new_config.json'), 'r') as file:
            data = json.load(file)
            assert data == resp.json()

        with open(get_config_path('configs/json/hbs/management/new_service1.json'), 'r') as file:
            data = json.load(file)
            resp = requests.post(SRV_8001 + '/__admin/config', headers={'Host': SRV_8001_HOST}, json=data)
            assert 204 == resp.status_code

        resp = requests.get(SRV_8001 + '/service1', headers={'Host': SRV_8001_HOST})
        assert 200 == resp.status_code
        assert resp.headers['Content-Type'] == 'text/html; charset=UTF-8'
        assert resp.text == 'service1'

        resp = requests.get(SRV_8001 + '/service1-new-service', headers={'Host': SRV_8001_HOST})
        assert 200 == resp.status_code
        assert resp.headers['Content-Type'] == 'text/html; charset=UTF-8'
        assert resp.text == 'service1-new-service'

        resp = requests.get(SRV_8002 + '/service2', headers={'Host': SRV_8002_HOST})
        assert 200 == resp.status_code
        assert resp.headers['Content-Type'] == 'text/html; charset=UTF-8'
        assert resp.text == 'service2'

        with open(get_config_path('configs/json/hbs/management/new_service2.json'), 'r') as file:
            data = json.load(file)
            resp = requests.post(SRV_8002 + '/__admin/config', headers={'Host': SRV_8002_HOST}, json=data)
            assert 204 == resp.status_code

        resp = requests.get(SRV_8001 + '/service1', headers={'Host': SRV_8001_HOST})
        assert 200 == resp.status_code
        assert resp.headers['Content-Type'] == 'text/html; charset=UTF-8'
        assert resp.text == 'service1'

        resp = requests.get(SRV_8001 + '/service1-new-service', headers={'Host': SRV_8001_HOST})
        assert 200 == resp.status_code
        assert resp.headers['Content-Type'] == 'text/html; charset=UTF-8'
        assert resp.text == 'service1-new-service'

        param = str(int(time.time()))
        resp = requests.get(SRV_8002 + '/changed-endpoint/%s' % param, headers={'Host': SRV_8002_HOST})
        assert 200 == resp.status_code
        assert resp.headers['Content-Type'] == 'text/html; charset=UTF-8'
        assert resp.text == 'var: %s' % param

    @pytest.mark.parametrize(('config'), [
        'configs/json/hbs/management/config.json',
        'configs/yaml/hbs/management/config.yaml'
    ])
    def test_get_stats(self, config):
        self.mock_server_process = run_mock_server(get_config_path(config))
        param = str(int(time.time()))

        for _ in range(2):
            resp = requests.get(SRV_9000 + '/stats')
            assert 200 == resp.status_code
            assert resp.headers['Content-Type'] == 'application/json; charset=UTF-8'

            data = resp.json()
            assert data['global']['request_counter'] == 0
            assert data['global']['avg_resp_time'] == 0
            assert data['global']['status_code_distribution'] == {}
            assert data['services'][0]['hint'] == 'service1.example.com:8001 - Mock for Service1'
            assert data['services'][0]['request_counter'] == 0
            assert data['services'][0]['avg_resp_time'] == 0
            assert data['services'][0]['status_code_distribution'] == {}
            assert data['services'][0]['endpoints'][0]['hint'] == 'GET /service1'
            assert data['services'][0]['endpoints'][0]['request_counter'] == 0
            assert data['services'][0]['endpoints'][0]['avg_resp_time'] == 0
            assert data['services'][0]['endpoints'][0]['status_code_distribution'] == {}
            assert data['services'][0]['endpoints'][1]['hint'] == 'GET /service1-second/{{var}}'
            assert data['services'][0]['endpoints'][1]['request_counter'] == 0
            assert data['services'][0]['endpoints'][1]['avg_resp_time'] == 0
            assert data['services'][0]['endpoints'][1]['status_code_distribution'] == {}
            assert data['services'][1]['hint'] == 'service2.example.com:8002 - Mock for Service2'
            assert data['services'][1]['request_counter'] == 0
            assert data['services'][1]['avg_resp_time'] == 0
            assert data['services'][1]['status_code_distribution'] == {}
            assert data['services'][1]['endpoints'][0]['hint'] == 'GET /service2'
            assert data['services'][1]['endpoints'][0]['request_counter'] == 0
            assert data['services'][1]['endpoints'][0]['avg_resp_time'] == 0
            assert data['services'][1]['endpoints'][0]['status_code_distribution'] == {}
            assert data['services'][1]['endpoints'][1]['hint'] == 'GET /service2-rst'
            assert data['services'][1]['endpoints'][1]['request_counter'] == 0
            assert data['services'][1]['endpoints'][1]['avg_resp_time'] == 0
            assert data['services'][1]['endpoints'][1]['status_code_distribution'] == {}
            assert data['services'][1]['endpoints'][2]['hint'] == 'GET /service2-fin'
            assert data['services'][1]['endpoints'][2]['request_counter'] == 0
            assert data['services'][1]['endpoints'][2]['avg_resp_time'] == 0
            assert data['services'][1]['endpoints'][2]['status_code_distribution'] == {}

            for _ in range(5):
                resp = requests.get(SRV_8001 + '/service1', headers={'Host': SRV_8001_HOST})
                assert 200 == resp.status_code

            for _ in range(3):
                resp = requests.get(SRV_8001 + '/service1-second/%s' % param, headers={'Host': SRV_8001_HOST})
                assert 201 == resp.status_code
                assert resp.text == 'service1-second: %s' % param

            for _ in range(2):
                resp = requests.get(SRV_8002 + '/service2', headers={'Host': SRV_8002_HOST})
                assert 200 == resp.status_code

            for _ in range(2):
                try:
                    resp = requests.get(SRV_8002 + '/service2-rst', headers={'Host': SRV_8002_HOST})
                except ConnectionError as e:
                    assert str(e).split(',')[1].strip().startswith('ConnectionResetError')
                assert 200 == resp.status_code

            for _ in range(2):
                try:
                    resp = requests.get(SRV_8002 + '/service2-fin', headers={'Host': SRV_8002_HOST})
                except ConnectionError as e:
                    assert str(e).split(',')[1].strip().startswith('RemoteDisconnected')
                assert 200 == resp.status_code

            resp = requests.get(SRV_9000 + '/stats')
            assert 200 == resp.status_code
            assert resp.headers['Content-Type'] == 'application/json; charset=UTF-8'

            data = resp.json()

            # `request_counter` assertions
            assert data['global']['request_counter'] == 14
            assert data['services'][0]['request_counter'] == 8
            assert data['services'][0]['endpoints'][0]['request_counter'] == 5
            assert data['services'][0]['endpoints'][1]['request_counter'] == 3
            assert data['services'][1]['request_counter'] == 6
            assert data['services'][1]['endpoints'][0]['request_counter'] == 2
            assert data['services'][1]['endpoints'][1]['request_counter'] == 2
            assert data['services'][1]['endpoints'][2]['request_counter'] == 2

            # `status_code_distribution` assertions
            assert data['global']['status_code_distribution']['200'] == 7
            assert data['global']['status_code_distribution']['201'] == 3
            assert data['global']['status_code_distribution']['RST'] == 2
            assert data['global']['status_code_distribution']['FIN'] == 2
            assert data['services'][0]['status_code_distribution']['200'] == 5
            assert data['services'][0]['status_code_distribution']['201'] == 3
            assert data['services'][0]['endpoints'][0]['status_code_distribution']['200'] == 5
            assert data['services'][0]['endpoints'][1]['status_code_distribution']['201'] == 3
            assert data['services'][1]['status_code_distribution']['200'] == 2
            assert data['services'][1]['status_code_distribution']['RST'] == 2
            assert data['services'][1]['status_code_distribution']['FIN'] == 2

            resp = requests.delete(SRV_9000 + '/stats')
            assert 204 == resp.status_code

    @pytest.mark.parametrize(('config'), [
        'configs/json/hbs/management/config.json',
        'configs/yaml/hbs/management/config.yaml'
    ])
    def test_get_stats_service(self, config):
        self.mock_server_process = run_mock_server(get_config_path(config))
        param = str(int(time.time()))

        for _ in range(2):
            resp = requests.get(SRV_8001 + '/__admin/stats', headers={'Host': SRV_8001_HOST})
            assert 200 == resp.status_code
            assert resp.headers['Content-Type'] == 'application/json; charset=UTF-8'

            data = resp.json()
            assert data['request_counter'] == 0
            assert data['avg_resp_time'] == 0
            assert data['status_code_distribution'] == {}
            assert data['endpoints'][0]['hint'] == 'GET /service1'
            assert data['endpoints'][0]['request_counter'] == 0
            assert data['endpoints'][0]['avg_resp_time'] == 0
            assert data['endpoints'][0]['status_code_distribution'] == {}
            assert data['endpoints'][1]['hint'] == 'GET /service1-second/{{var}}'
            assert data['endpoints'][1]['request_counter'] == 0
            assert data['endpoints'][1]['avg_resp_time'] == 0
            assert data['endpoints'][1]['status_code_distribution'] == {}

            for _ in range(5):
                resp = requests.get(SRV_8001 + '/service1', headers={'Host': SRV_8001_HOST})
                assert 200 == resp.status_code

            for _ in range(3):
                resp = requests.get(SRV_8001 + '/service1-second/%s' % param, headers={'Host': SRV_8001_HOST})
                assert 201 == resp.status_code
                assert resp.text == 'service1-second: %s' % param

            resp = requests.get(SRV_8001 + '/__admin/stats', headers={'Host': SRV_8001_HOST})
            assert 200 == resp.status_code
            assert resp.headers['Content-Type'] == 'application/json; charset=UTF-8'

            data = resp.json()

            # `request_counter` assertions
            assert data['request_counter'] == 8
            assert data['endpoints'][0]['request_counter'] == 5
            assert data['endpoints'][1]['request_counter'] == 3

            # `status_code_distribution` assertions
            assert data['status_code_distribution']['200'] == 5
            assert data['status_code_distribution']['201'] == 3
            assert data['endpoints'][0]['status_code_distribution']['200'] == 5
            assert data['endpoints'][1]['status_code_distribution']['201'] == 3

            resp = requests.delete(SRV_8001 + '/__admin/stats', headers={'Host': SRV_8001_HOST})
            assert 204 == resp.status_code

        for _ in range(2):
            resp = requests.get(SRV_8002 + '/__admin/stats', headers={'Host': SRV_8002_HOST})
            assert 200 == resp.status_code
            assert resp.headers['Content-Type'] == 'application/json; charset=UTF-8'

            data = resp.json()
            assert data['request_counter'] == 0
            assert data['avg_resp_time'] == 0
            assert data['status_code_distribution'] == {}
            assert data['endpoints'][0]['hint'] == 'GET /service2'
            assert data['endpoints'][0]['request_counter'] == 0
            assert data['endpoints'][0]['avg_resp_time'] == 0
            assert data['endpoints'][0]['status_code_distribution'] == {}
            assert data['endpoints'][1]['hint'] == 'GET /service2-rst'
            assert data['endpoints'][1]['request_counter'] == 0
            assert data['endpoints'][1]['avg_resp_time'] == 0
            assert data['endpoints'][1]['status_code_distribution'] == {}
            assert data['endpoints'][2]['hint'] == 'GET /service2-fin'
            assert data['endpoints'][2]['request_counter'] == 0
            assert data['endpoints'][2]['avg_resp_time'] == 0
            assert data['endpoints'][2]['status_code_distribution'] == {}

            for _ in range(2):
                resp = requests.get(SRV_8002 + '/service2', headers={'Host': SRV_8002_HOST})
                assert 200 == resp.status_code

            for _ in range(2):
                try:
                    resp = requests.get(SRV_8002 + '/service2-rst', headers={'Host': SRV_8002_HOST})
                except ConnectionError as e:
                    assert str(e).split(',')[1].strip().startswith('ConnectionResetError')
                assert 200 == resp.status_code

            for _ in range(2):
                try:
                    resp = requests.get(SRV_8002 + '/service2-fin', headers={'Host': SRV_8002_HOST})
                except ConnectionError as e:
                    assert str(e).split(',')[1].strip().startswith('RemoteDisconnected')
                assert 200 == resp.status_code

            resp = requests.get(SRV_8002 + '/__admin/stats', headers={'Host': SRV_8002_HOST})
            assert 200 == resp.status_code
            assert resp.headers['Content-Type'] == 'application/json; charset=UTF-8'

            data = resp.json()

            # `request_counter` assertions
            assert data['request_counter'] == 6
            assert data['endpoints'][0]['request_counter'] == 2
            assert data['endpoints'][1]['request_counter'] == 2
            assert data['endpoints'][2]['request_counter'] == 2

            # `status_code_distribution` assertions
            assert data['status_code_distribution']['200'] == 2
            assert data['status_code_distribution']['RST'] == 2
            assert data['status_code_distribution']['FIN'] == 2

            resp = requests.delete(SRV_8002 + '/__admin/stats', headers={'Host': SRV_8002_HOST})
            assert 204 == resp.status_code

<<<<<<< HEAD
    @pytest.mark.parametrize(('config'), [
        'configs/json/hbs/management/config.json',
        'configs/yaml/hbs/management/config.yaml'
    ])
    def test_get_unhandled(self, config):
        self.mock_server_process = run_mock_server(get_config_path(config))

        resp = requests.get(SRV_9000 + '/unhandled')
        assert 200 == resp.status_code
        assert resp.headers['Content-Type'] == 'application/json; charset=UTF-8'

        data = resp.json()
        assert data['services'][0]['hint'] == 'service1.example.com:8001 - Mock for Service1'
        assert data['services'][1]['hint'] == 'service2.example.com:8002 - Mock for Service2'

        resp = requests.get(SRV_8001 + '/service1x', headers={'Host': SRV_8001_HOST, 'User-Agent': 'mockintosh-test'})
        assert 404 == resp.status_code

        resp = requests.get(SRV_8001 + '/service1y?a=b&c=d', headers={'Host': SRV_8001_HOST, 'Example-Header': 'Example-Value', 'User-Agent': 'mockintosh-test'})
        assert 404 == resp.status_code

        resp = requests.get(SRV_8002 + '/service2z', headers={'Host': SRV_8002_HOST, 'User-Agent': 'mockintosh-test'})
        assert 404 == resp.status_code

        resp = requests.get(SRV_9000 + '/unhandled')
        assert 200 == resp.status_code
        assert resp.headers['Content-Type'] == 'application/json; charset=UTF-8'
        expected_data = {'services': [{'hint': 'service1.example.com:8001 - Mock for Service1', 'unhandledRequests': [{'method': 'GET', 'path': '/service1x', 'headers': {'User-Agent': 'mockintosh-test', 'Accept-Encoding': 'gzip, deflate', 'Accept': '*/*', 'Connection': 'keep-alive', 'Host': 'service1.example.com'}, 'response': ''}, {'method': 'GET', 'path': '/service1y', 'headers': {'User-Agent': 'mockintosh-test', 'Accept-Encoding': 'gzip, deflate', 'Accept': '*/*', 'Connection': 'keep-alive', 'Host': 'service1.example.com', 'Example-Header': 'Example-Value'}, 'queryString': {'a': 'b', 'c': 'd'}, 'response': ''}]}, {'hint': 'service2.example.com:8002 - Mock for Service2', 'unhandledRequests': [{'method': 'GET', 'path': '/service2z', 'headers': {'User-Agent': 'mockintosh-test', 'Accept-Encoding': 'gzip, deflate', 'Accept': '*/*', 'Connection': 'keep-alive', 'Host': 'service2.example.com'}, 'response': ''}]}]}
        assert expected_data == resp.json()

        resp = requests.get(SRV_8001 + '/__admin/unhandled', headers={'Host': SRV_8001_HOST})
        assert 200 == resp.status_code
        assert resp.headers['Content-Type'] == 'application/json; charset=UTF-8'
        expected_data = {'hint': 'service1.example.com:8001 - Mock for Service1', 'unhandledRequests': [{'method': 'GET', 'path': '/service1x', 'headers': {'User-Agent': 'mockintosh-test', 'Accept-Encoding': 'gzip, deflate', 'Accept': '*/*', 'Connection': 'keep-alive', 'Host': 'service1.example.com'}, 'response': ''}, {'method': 'GET', 'path': '/service1y', 'headers': {'User-Agent': 'mockintosh-test', 'Accept-Encoding': 'gzip, deflate', 'Accept': '*/*', 'Connection': 'keep-alive', 'Host': 'service1.example.com', 'Example-Header': 'Example-Value'}, 'queryString': {'a': 'b', 'c': 'd'}, 'response': ''}]}
        assert expected_data == resp.json()

        resp = requests.get(SRV_8002 + '/__admin/unhandled', headers={'Host': SRV_8002_HOST})
        assert 200 == resp.status_code
        assert resp.headers['Content-Type'] == 'application/json; charset=UTF-8'
        expected_data = {'hint': 'service2.example.com:8002 - Mock for Service2', 'unhandledRequests': [{'method': 'GET', 'path': '/service2z', 'headers': {'User-Agent': 'mockintosh-test', 'Accept-Encoding': 'gzip, deflate', 'Accept': '*/*', 'Connection': 'keep-alive', 'Host': 'service2.example.com'}, 'response': ''}]}
        assert expected_data == resp.json()
=======
    @pytest.mark.parametrize(('config, level'), [
        ('configs/json/hbs/management/multiresponse.json', 'global'),
        ('configs/json/hbs/management/multiresponse.json', 'service'),
    ])
    def test_post_reset_iterators(self, config, level):
        self.mock_server_process = run_mock_server(get_config_path(config))

        for _ in range(3):
            for i in range(2):
                resp = requests.get(SRV_8001 + '/service1-multi-response-looped', headers={'Host': SRV_8001_HOST})
                assert 200 == resp.status_code
                assert resp.headers['Content-Type'] == 'text/html; charset=UTF-8'
                assert resp.text == 'resp%d' % (i + 1)

                resp = requests.get(SRV_8001 + '/service1-multi-response-nonlooped', headers={'Host': SRV_8001_HOST})
                assert 200 == resp.status_code
                assert resp.headers['Content-Type'] == 'text/html; charset=UTF-8'
                assert resp.text == 'resp%d' % (i + 1)

                resp = requests.get(SRV_8001 + '/service1-dataset-inline', headers={'Host': SRV_8001_HOST})
                assert 200 == resp.status_code
                assert resp.headers['Content-Type'] == 'text/html; charset=UTF-8'
                assert resp.text == 'dset: val%d' % (i + 1)

            if level == 'service':
                resp = requests.post(SRV_8001 + '/__admin/reset-iterators', headers={'Host': SRV_8001_HOST})
                assert 204 == resp.status_code

            for i in range(2):
                resp = requests.get(SRV_8002 + '/service2-multi-response-looped', headers={'Host': SRV_8002_HOST})
                assert 200 == resp.status_code
                assert resp.headers['Content-Type'] == 'text/html; charset=UTF-8'
                assert resp.text == 'resp%d' % (i + 1)

                resp = requests.get(SRV_8002 + '/service2-multi-response-nonlooped', headers={'Host': SRV_8002_HOST})
                assert 200 == resp.status_code
                assert resp.headers['Content-Type'] == 'text/html; charset=UTF-8'
                assert resp.text == 'resp%d' % (i + 1)

                resp = requests.get(SRV_8002 + '/service2-dataset-inline', headers={'Host': SRV_8002_HOST})
                assert 200 == resp.status_code
                assert resp.headers['Content-Type'] == 'text/html; charset=UTF-8'
                assert resp.text == 'dset: val%d' % (i + 1)

            if level == 'service':
                resp = requests.post(SRV_8002 + '/__admin/reset-iterators', headers={'Host': SRV_8002_HOST})
                assert 204 == resp.status_code

            if level == 'global':
                resp = requests.post(SRV_9000 + '/reset-iterators')
                assert 204 == resp.status_code
>>>>>>> 266edff5
<|MERGE_RESOLUTION|>--- conflicted
+++ resolved
@@ -1662,49 +1662,6 @@
             resp = requests.delete(SRV_8002 + '/__admin/stats', headers={'Host': SRV_8002_HOST})
             assert 204 == resp.status_code
 
-<<<<<<< HEAD
-    @pytest.mark.parametrize(('config'), [
-        'configs/json/hbs/management/config.json',
-        'configs/yaml/hbs/management/config.yaml'
-    ])
-    def test_get_unhandled(self, config):
-        self.mock_server_process = run_mock_server(get_config_path(config))
-
-        resp = requests.get(SRV_9000 + '/unhandled')
-        assert 200 == resp.status_code
-        assert resp.headers['Content-Type'] == 'application/json; charset=UTF-8'
-
-        data = resp.json()
-        assert data['services'][0]['hint'] == 'service1.example.com:8001 - Mock for Service1'
-        assert data['services'][1]['hint'] == 'service2.example.com:8002 - Mock for Service2'
-
-        resp = requests.get(SRV_8001 + '/service1x', headers={'Host': SRV_8001_HOST, 'User-Agent': 'mockintosh-test'})
-        assert 404 == resp.status_code
-
-        resp = requests.get(SRV_8001 + '/service1y?a=b&c=d', headers={'Host': SRV_8001_HOST, 'Example-Header': 'Example-Value', 'User-Agent': 'mockintosh-test'})
-        assert 404 == resp.status_code
-
-        resp = requests.get(SRV_8002 + '/service2z', headers={'Host': SRV_8002_HOST, 'User-Agent': 'mockintosh-test'})
-        assert 404 == resp.status_code
-
-        resp = requests.get(SRV_9000 + '/unhandled')
-        assert 200 == resp.status_code
-        assert resp.headers['Content-Type'] == 'application/json; charset=UTF-8'
-        expected_data = {'services': [{'hint': 'service1.example.com:8001 - Mock for Service1', 'unhandledRequests': [{'method': 'GET', 'path': '/service1x', 'headers': {'User-Agent': 'mockintosh-test', 'Accept-Encoding': 'gzip, deflate', 'Accept': '*/*', 'Connection': 'keep-alive', 'Host': 'service1.example.com'}, 'response': ''}, {'method': 'GET', 'path': '/service1y', 'headers': {'User-Agent': 'mockintosh-test', 'Accept-Encoding': 'gzip, deflate', 'Accept': '*/*', 'Connection': 'keep-alive', 'Host': 'service1.example.com', 'Example-Header': 'Example-Value'}, 'queryString': {'a': 'b', 'c': 'd'}, 'response': ''}]}, {'hint': 'service2.example.com:8002 - Mock for Service2', 'unhandledRequests': [{'method': 'GET', 'path': '/service2z', 'headers': {'User-Agent': 'mockintosh-test', 'Accept-Encoding': 'gzip, deflate', 'Accept': '*/*', 'Connection': 'keep-alive', 'Host': 'service2.example.com'}, 'response': ''}]}]}
-        assert expected_data == resp.json()
-
-        resp = requests.get(SRV_8001 + '/__admin/unhandled', headers={'Host': SRV_8001_HOST})
-        assert 200 == resp.status_code
-        assert resp.headers['Content-Type'] == 'application/json; charset=UTF-8'
-        expected_data = {'hint': 'service1.example.com:8001 - Mock for Service1', 'unhandledRequests': [{'method': 'GET', 'path': '/service1x', 'headers': {'User-Agent': 'mockintosh-test', 'Accept-Encoding': 'gzip, deflate', 'Accept': '*/*', 'Connection': 'keep-alive', 'Host': 'service1.example.com'}, 'response': ''}, {'method': 'GET', 'path': '/service1y', 'headers': {'User-Agent': 'mockintosh-test', 'Accept-Encoding': 'gzip, deflate', 'Accept': '*/*', 'Connection': 'keep-alive', 'Host': 'service1.example.com', 'Example-Header': 'Example-Value'}, 'queryString': {'a': 'b', 'c': 'd'}, 'response': ''}]}
-        assert expected_data == resp.json()
-
-        resp = requests.get(SRV_8002 + '/__admin/unhandled', headers={'Host': SRV_8002_HOST})
-        assert 200 == resp.status_code
-        assert resp.headers['Content-Type'] == 'application/json; charset=UTF-8'
-        expected_data = {'hint': 'service2.example.com:8002 - Mock for Service2', 'unhandledRequests': [{'method': 'GET', 'path': '/service2z', 'headers': {'User-Agent': 'mockintosh-test', 'Accept-Encoding': 'gzip, deflate', 'Accept': '*/*', 'Connection': 'keep-alive', 'Host': 'service2.example.com'}, 'response': ''}]}
-        assert expected_data == resp.json()
-=======
     @pytest.mark.parametrize(('config, level'), [
         ('configs/json/hbs/management/multiresponse.json', 'global'),
         ('configs/json/hbs/management/multiresponse.json', 'service'),
@@ -1756,4 +1713,45 @@
             if level == 'global':
                 resp = requests.post(SRV_9000 + '/reset-iterators')
                 assert 204 == resp.status_code
->>>>>>> 266edff5
+
+    @pytest.mark.parametrize(('config'), [
+        'configs/json/hbs/management/config.json',
+        'configs/yaml/hbs/management/config.yaml'
+    ])
+    def test_get_unhandled(self, config):
+        self.mock_server_process = run_mock_server(get_config_path(config))
+
+        resp = requests.get(SRV_9000 + '/unhandled')
+        assert 200 == resp.status_code
+        assert resp.headers['Content-Type'] == 'application/json; charset=UTF-8'
+
+        data = resp.json()
+        assert data['services'][0]['hint'] == 'service1.example.com:8001 - Mock for Service1'
+        assert data['services'][1]['hint'] == 'service2.example.com:8002 - Mock for Service2'
+
+        resp = requests.get(SRV_8001 + '/service1x', headers={'Host': SRV_8001_HOST, 'User-Agent': 'mockintosh-test'})
+        assert 404 == resp.status_code
+
+        resp = requests.get(SRV_8001 + '/service1y?a=b&c=d', headers={'Host': SRV_8001_HOST, 'Example-Header': 'Example-Value', 'User-Agent': 'mockintosh-test'})
+        assert 404 == resp.status_code
+
+        resp = requests.get(SRV_8002 + '/service2z', headers={'Host': SRV_8002_HOST, 'User-Agent': 'mockintosh-test'})
+        assert 404 == resp.status_code
+
+        resp = requests.get(SRV_9000 + '/unhandled')
+        assert 200 == resp.status_code
+        assert resp.headers['Content-Type'] == 'application/json; charset=UTF-8'
+        expected_data = {'services': [{'hint': 'service1.example.com:8001 - Mock for Service1', 'unhandledRequests': [{'method': 'GET', 'path': '/service1x', 'headers': {'User-Agent': 'mockintosh-test', 'Accept-Encoding': 'gzip, deflate', 'Accept': '*/*', 'Connection': 'keep-alive', 'Host': 'service1.example.com'}, 'response': ''}, {'method': 'GET', 'path': '/service1y', 'headers': {'User-Agent': 'mockintosh-test', 'Accept-Encoding': 'gzip, deflate', 'Accept': '*/*', 'Connection': 'keep-alive', 'Host': 'service1.example.com', 'Example-Header': 'Example-Value'}, 'queryString': {'a': 'b', 'c': 'd'}, 'response': ''}]}, {'hint': 'service2.example.com:8002 - Mock for Service2', 'unhandledRequests': [{'method': 'GET', 'path': '/service2z', 'headers': {'User-Agent': 'mockintosh-test', 'Accept-Encoding': 'gzip, deflate', 'Accept': '*/*', 'Connection': 'keep-alive', 'Host': 'service2.example.com'}, 'response': ''}]}]}
+        assert expected_data == resp.json()
+
+        resp = requests.get(SRV_8001 + '/__admin/unhandled', headers={'Host': SRV_8001_HOST})
+        assert 200 == resp.status_code
+        assert resp.headers['Content-Type'] == 'application/json; charset=UTF-8'
+        expected_data = {'hint': 'service1.example.com:8001 - Mock for Service1', 'unhandledRequests': [{'method': 'GET', 'path': '/service1x', 'headers': {'User-Agent': 'mockintosh-test', 'Accept-Encoding': 'gzip, deflate', 'Accept': '*/*', 'Connection': 'keep-alive', 'Host': 'service1.example.com'}, 'response': ''}, {'method': 'GET', 'path': '/service1y', 'headers': {'User-Agent': 'mockintosh-test', 'Accept-Encoding': 'gzip, deflate', 'Accept': '*/*', 'Connection': 'keep-alive', 'Host': 'service1.example.com', 'Example-Header': 'Example-Value'}, 'queryString': {'a': 'b', 'c': 'd'}, 'response': ''}]}
+        assert expected_data == resp.json()
+
+        resp = requests.get(SRV_8002 + '/__admin/unhandled', headers={'Host': SRV_8002_HOST})
+        assert 200 == resp.status_code
+        assert resp.headers['Content-Type'] == 'application/json; charset=UTF-8'
+        expected_data = {'hint': 'service2.example.com:8002 - Mock for Service2', 'unhandledRequests': [{'method': 'GET', 'path': '/service2z', 'headers': {'User-Agent': 'mockintosh-test', 'Accept-Encoding': 'gzip, deflate', 'Accept': '*/*', 'Connection': 'keep-alive', 'Host': 'service2.example.com'}, 'response': ''}]}
+        assert expected_data == resp.json()