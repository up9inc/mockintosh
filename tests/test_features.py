#!/usr/bin/python3
# -*- coding: utf-8 -*-

"""
.. module:: __init__
    :synopsis: Contains classes that tests mock server's features.
"""

import os
import random
import time

import pytest
import requests

from mockintosh.constants import PROGRAM
from utilities import tcping, run_mock_server, get_config_path, nostdout, nostderr

configs = [
    'configs/json/hbs/common/config.json',
    'configs/json/j2/common/config.json',
    'configs/yaml/hbs/common/config.yaml',
    'configs/yaml/j2/common/config.yaml'
]

SRV_8001 = os.environ.get('SRV1', 'http://localhost:8001')
SRV_8002 = os.environ.get('SRV2', 'http://localhost:8002')
SRV_8003 = os.environ.get('SRV2', 'http://localhost:8003')

SRV_8001_HOST = 'service1.example.com'
SRV_8002_HOST = 'service2.example.com'
SRV_8003_HOST = 'service3.example.com'

SRV_8001_SSL = SRV_8001[:4] + 's' + SRV_8001[4:]
SRV_8002_SSL = SRV_8002[:4] + 's' + SRV_8002[4:]
SRV_8003_SSL = SRV_8003[:4] + 's' + SRV_8003[4:]


@pytest.mark.parametrize(('config'), configs)
class TestCommon():

    def setup_method(self):
        config = self._item.callspec.getparam('config')
        self.mock_server_process = run_mock_server(get_config_path(config))

    def teardown_method(self):
        self.mock_server_process.terminate()

    def test_ping_ports(self, config):
        ports = (8001, 8002)
        for port in ports:
            result, _ = tcping('localhost', port)
            if not result:
                raise AssertionError("Port %d is closed!" % port)

    def test_users(self, config):
        resp = requests.get(SRV_8001 + '/users', headers={'Host': SRV_8001_HOST})
        assert 200 == resp.status_code
        assert resp.headers['Content-Type'] == 'application/json; charset=UTF-8'

        data = resp.json()
        assert isinstance(data['total'], int)
        assert isinstance(data['users'], list)
        assert isinstance(data['users'][0]['id'], int)
        assert data['users'][0]['firstName']
        assert isinstance(data['users'][0]['firstName'], str)
        assert data['users'][0]['lastName']
        assert isinstance(data['users'][0]['lastName'], str)
        assert isinstance(data['users'][0]['friends'], list) or data['users'][0]['friends'] is None

    def test_user(self, config):
        user_id = random.randint(1, 1000)
        resp = requests.get(SRV_8001 + '/users/%s' % user_id, headers={'Host': SRV_8001_HOST})
        assert 200 == resp.status_code
        assert resp.headers['Content-Type'] == 'application/json; charset=UTF-8'

        data = resp.json()
        assert isinstance(data['id'], int)
        assert data['firstName']
        assert isinstance(data['firstName'], str)
        assert data['lastName']
        assert isinstance(data['lastName'], str)
        assert isinstance(data['friends'], list) or data['friends'] is None

    def test_companies(self, config):
        resp = requests.post(SRV_8002 + '/companies', headers={'Host': SRV_8002_HOST})
        assert 200 == resp.status_code
        assert resp.headers['Content-Type'] == 'application/json; charset=UTF-8'

        data = resp.json()
        assert isinstance(data['total'], int)
        assert isinstance(data['companies'], list)
        assert data['companies'][0]['name']
        assert isinstance(data['companies'][0]['name'], str)
        assert data['companies'][0]['motto']
        assert isinstance(data['companies'][0]['motto'], str)


class TestCommandLineArguments():

    def setup_method(self):
        self.mock_server_process = None

    def teardown_method(self):
        if self.mock_server_process is not None:
            self.mock_server_process.terminate()

    def test_no_arguments(self):
        self.mock_server_process = run_mock_server()
        resp = requests.get(SRV_8001 + '/')
        assert 200 == resp.status_code
        assert resp.headers['Content-Type'] == 'text/html; charset=UTF-8'
        assert resp.text == 'hello world'

    @pytest.mark.parametrize(('config'), configs)
    def test_debug(self, config):
        self.mock_server_process = run_mock_server(get_config_path(config), '--debug')
        TestCommon.test_users(TestCommon, config)

    @pytest.mark.parametrize(('config'), configs)
    def test_quiet(self, config):
        self.mock_server_process = run_mock_server(get_config_path(config), '--quiet')
        TestCommon.test_users(TestCommon, config)

    @pytest.mark.parametrize(('config'), configs)
    def test_verbose(self, config):
        self.mock_server_process = run_mock_server(get_config_path(config), '--verbose')
        TestCommon.test_users(TestCommon, config)

    @pytest.mark.parametrize(('config'), configs)
    def test_interceptor_single(self, config):
        self.mock_server_process = run_mock_server(
            get_config_path(config),
            '--interceptor=interceptingpackage.interceptors.dummy1'
        )
        resp = requests.get(SRV_8001 + '/users', headers={'Host': SRV_8001_HOST})
        assert 414 == resp.status_code

    @pytest.mark.parametrize(('config'), configs)
    def test_interceptor_multiple(self, config):
        self.mock_server_process = run_mock_server(
            get_config_path(config),
            '--interceptor=interceptingpackage.interceptors.dummy1',
            '--interceptor=interceptingpackage.interceptors.dummy2'
        )
        resp = requests.get(SRV_8001 + '/users', headers={'Host': SRV_8001_HOST})
        assert 417 == resp.status_code

    def test_logfile(self):
        config = 'configs/not_existing_file'
        logfile_name = 'error.log'
        if os.path.isfile(logfile_name):
            os.remove(logfile_name)
        self.mock_server_process = run_mock_server(get_config_path(config), '--logfile', logfile_name)
        assert self.mock_server_process.is_alive() is False
        assert os.path.isfile(logfile_name)
        with open(logfile_name, 'r') as file:
            error_log = file.read()
            assert 'Mock server loading error' in error_log and 'No such file or directory' in error_log


class TestInterceptors():

    def setup_method(self):
        self.mock_server_process = None

    def teardown_method(self):
        if self.mock_server_process is not None:
            self.mock_server_process.terminate()

    @pytest.mark.parametrize(('config'), configs)
    def test_not_existing_path(self, config):
        self.mock_server_process = run_mock_server(
            get_config_path(config),
            '--interceptor=interceptingpackage.interceptors.not_existing_path'
        )
        resp = requests.get(SRV_8003 + '/interceptor-modified')
        assert 201 == resp.status_code
        assert 'intercepted' == resp.text
        assert resp.headers['someheader'] == 'some-i-val'

    @pytest.mark.parametrize(('config'), configs)
    def test_intercept_logging(self, config):
        logfile_name = 'server.log'
        if os.path.isfile(logfile_name):
            os.remove(logfile_name)
        self.mock_server_process = run_mock_server(
            get_config_path(config),
            '--interceptor=interceptingpackage.interceptors.intercept_logging',
            '--logfile',
            logfile_name
        )
        resp = requests.get(SRV_8001 + '/users', headers={'Host': SRV_8001_HOST})
        assert 200 == resp.status_code
        assert os.path.isfile(logfile_name)
        with open(logfile_name, 'r') as fp:
            assert any('Processed intercepted request' in line for line in fp)

    @pytest.mark.parametrize(('config'), configs)
    def test_request_object(self, config):
        self.mock_server_process = run_mock_server(
            get_config_path(config),
            '--interceptor=interceptingpackage.interceptors.request_object'
        )
        resp = requests.get(
            SRV_8003 + '/request1?a=hello%20world&b=3',
            headers={'Cache-Control': 'no-cache'},
            data='hello world'
        )
        assert 200 == resp.status_code

        resp = requests.post(
            SRV_8003 + '/request2',
            data={'param1': 'value1', 'param2': 'value2'}
        )
        assert 200 == resp.status_code


class TestCore():

    def setup_method(self):
        self.mock_server_process = None

    def teardown_method(self):
        if self.mock_server_process is not None:
            self.mock_server_process.terminate()

    @pytest.mark.parametrize(('config'), [
        'configs/json/hbs/core/no_templating_engine.json',
        'configs/json/j2/core/no_templating_engine.json',
        'configs/yaml/hbs/core/no_templating_engine.yaml',
        'configs/yaml/j2/core/no_templating_engine.yaml'
    ])
    def test_no_templating_engine_should_default_to_handlebars(self, config):
        var = 'print_this'
        with nostdout() and nostderr():
            self.mock_server_process = run_mock_server(get_config_path(config))
        if 'j2' in config:
            assert self.mock_server_process.is_alive() is False
        else:
            resp = requests.get(SRV_8001 + '/%s' % var, headers={'Host': SRV_8001_HOST})
            assert 200 == resp.status_code
            assert resp.headers['Content-Type'] == 'text/html; charset=UTF-8'
            assert resp.text == var

    @pytest.mark.parametrize(('config'), [
        'configs/json/hbs/core/templating_engine_in_response.json',
        'configs/json/j2/core/templating_engine_in_response.json',
        'configs/yaml/hbs/core/templating_engine_in_response.yaml',
        'configs/yaml/j2/core/templating_engine_in_response.yaml'
    ])
    def test_correct_templating_engine_in_response_should_render_correctly(self, config):
        self.mock_server_process = run_mock_server(get_config_path(config))
        resp = requests.get(SRV_8001 + '/', headers={'Host': SRV_8001_HOST})
        assert 200 == resp.status_code
        assert resp.headers['Content-Type'] == 'application/json; charset=UTF-8'

        data = resp.json()
        assert isinstance(data['hello'], str)

    @pytest.mark.parametrize(('config'), [
        'configs/json/hbs/core/no_templating_engine_in_response.json',
        'configs/json/j2/core/no_templating_engine_in_response.json',
        'configs/yaml/hbs/core/no_templating_engine_in_response.yaml',
        'configs/yaml/j2/core/no_templating_engine_in_response.yaml'
    ])
    def test_no_templating_engine_in_response_should_default_to_handlebars(self, config):
        self.mock_server_process = run_mock_server(get_config_path(config))
        resp = requests.get(SRV_8001 + '/', headers={'Host': SRV_8001_HOST})
        if 'j2' in config:
            assert 500 == resp.status_code
        else:
            assert 200 == resp.status_code
            assert resp.headers['Content-Type'] == 'application/json; charset=UTF-8'

    @pytest.mark.parametrize(('config'), [
        'configs/json/hbs/core/no_use_templating_no_templating_engine_in_response.json',
        'configs/json/j2/core/no_use_templating_no_templating_engine_in_response.json',
        'configs/yaml/hbs/core/no_use_templating_no_templating_engine_in_response.yaml',
        'configs/yaml/j2/core/no_use_templating_no_templating_engine_in_response.yaml'
    ])
    def test_no_use_templating_no_templating_engine_in_response_should_default_to_handlebars(self, config):
        self.mock_server_process = run_mock_server(get_config_path(config))
        resp = requests.get(SRV_8001 + '/', headers={'Host': SRV_8001_HOST})
        if 'j2' in config:
            assert 500 == resp.status_code
        else:
            assert 200 == resp.status_code
            assert resp.headers['Content-Type'] == 'application/json; charset=UTF-8'

    @pytest.mark.parametrize(('config'), [
        'configs/json/hbs/core/use_templating_false_in_response.json',
        'configs/json/j2/core/use_templating_false_in_response.json',
        'configs/yaml/hbs/core/use_templating_false_in_response.yaml',
        'configs/yaml/j2/core/use_templating_false_in_response.yaml'
    ])
    def test_use_templating_false_should_not_render(self, config):
        self.mock_server_process = run_mock_server(get_config_path(config))
        resp = requests.get(SRV_8001 + '/', headers={'Host': SRV_8001_HOST})

        assert 200 == resp.status_code
        assert resp.headers['Content-Type'] == 'text/html; charset=UTF-8'

    def test_multiple_services_on_same_port(self):
        config = 'configs/json/hbs/core/multiple_services_on_same_port.json'
        self.mock_server_process = run_mock_server(get_config_path(config))

        resp = requests.get(SRV_8001 + '/service1', headers={'Host': SRV_8001_HOST})
        assert 200 == resp.status_code
        assert resp.headers['Content-Type'] == 'text/html; charset=UTF-8'
        assert resp.text == 'service1'

        resp = requests.get(SRV_8001 + '/service2', headers={'Host': SRV_8002_HOST})
        assert 200 == resp.status_code
        assert resp.headers['Content-Type'] == 'text/html; charset=UTF-8'
        assert resp.text == 'service2'

    def test_two_services_one_with_hostname_one_without(self):
        config = 'configs/json/hbs/core/two_services_one_with_hostname_one_without.json'
        self.mock_server_process = run_mock_server(get_config_path(config))

        resp = requests.get(SRV_8001 + '/')
        assert 200 == resp.status_code
        assert resp.headers['Content-Type'] == 'text/html; charset=UTF-8'
        assert resp.text == 'service1'

        # Service 1 (the one without the hostname) should accept any `Host` header
        resp = requests.get(SRV_8001 + '/', headers={'Host': SRV_8001_HOST})
        assert 200 == resp.status_code
        assert resp.headers['Content-Type'] == 'text/html; charset=UTF-8'
        assert resp.text == 'service1'

        # Service 2 (the one with the hostname) should require a correct `Host` header
        resp = requests.get(SRV_8002 + '/')
        assert 404 == resp.status_code

        resp = requests.get(SRV_8002 + '/', headers={'Host': SRV_8002_HOST})
        assert 200 == resp.status_code
        assert resp.headers['Content-Type'] == 'text/html; charset=UTF-8'
        assert resp.text == 'service2'

    def test_endpoint_id_header(self):
        config = 'configs/json/hbs/core/endpoint_id_header.json'
        self.mock_server_process = run_mock_server(get_config_path(config))

        resp = requests.get(SRV_8001 + '/service1', headers={'Host': SRV_8001_HOST})
        assert 200 == resp.status_code
        assert resp.headers['Content-Type'] == 'text/html; charset=UTF-8'
        assert resp.headers['X-%s-Endpoint-Id' % PROGRAM] == 'endpoint-id-1'

        resp = requests.get(SRV_8001 + '/service2', headers={'Host': SRV_8002_HOST})
        assert 200 == resp.status_code
        assert resp.headers['Content-Type'] == 'text/html; charset=UTF-8'
        assert resp.headers['X-%s-Endpoint-Id' % PROGRAM] == 'endpoint-id-2'

    def test_body_json_schema(self):
        config = 'configs/json/hbs/core/body_json_schema.json'
        self.mock_server_process = run_mock_server(get_config_path(config))

        resp = requests.post(SRV_8001 + '/endpoint1', json={"somekey": "valid"})
        assert 200 == resp.status_code
        assert resp.headers['Content-Type'] == 'text/html; charset=UTF-8'
        assert resp.text == 'endpoint1: body json schema matched'

        resp = requests.post(SRV_8001 + '/endpoint1', json={"somekey2": "invalid"})
        assert 404 == resp.status_code

        resp = requests.post(SRV_8001 + '/endpoint2')
        assert 200 == resp.status_code
        assert resp.headers['Content-Type'] == 'text/html; charset=UTF-8'
        assert resp.text == 'endpoint2'

    def test_http_verbs(self):
        config = 'configs/json/hbs/core/http_verbs.json'
        self.mock_server_process = run_mock_server(get_config_path(config))

        resp = requests.get(SRV_8001 + '/hello')
        assert 200 == resp.status_code
        assert resp.headers['Content-Type'] == 'text/html; charset=UTF-8'
        assert resp.text == 'GET request'

        resp = requests.get(SRV_8001 + '/hello')
        assert 200 == resp.status_code
        assert resp.headers['Content-Type'] == 'text/html; charset=UTF-8'
        assert resp.text == 'GET request'

        resp = requests.post(SRV_8001 + '/hello')
        assert 200 == resp.status_code
        assert resp.headers['Content-Type'] == 'text/html; charset=UTF-8'
        assert resp.text == 'POST request'

        resp = requests.head(SRV_8001 + '/hello')
        assert 200 == resp.status_code
        assert resp.headers['Content-Type'] == 'text/html; charset=UTF-8'
        assert resp.text == ''

        resp = requests.delete(SRV_8001 + '/hello')
        assert 200 == resp.status_code
        assert resp.headers['Content-Type'] == 'text/html; charset=UTF-8'
        assert resp.text == 'DELETE request'

        resp = requests.patch(SRV_8001 + '/hello')
        assert 200 == resp.status_code
        assert resp.headers['Content-Type'] == 'text/html; charset=UTF-8'
        assert resp.text == 'PATCH request'

        resp = requests.put(SRV_8001 + '/hello')
        assert 200 == resp.status_code
        assert resp.headers['Content-Type'] == 'text/html; charset=UTF-8'
        assert resp.text == 'PUT request'

        resp = requests.options(SRV_8001 + '/hello')
        assert 200 == resp.status_code
        assert resp.headers['Content-Type'] == 'text/html; charset=UTF-8'
        assert resp.text == 'OPTIONS request'

    def test_http_verb_not_allowed(self):
        config = 'configs/json/hbs/core/http_verbs.json'
        self.mock_server_process = run_mock_server(get_config_path(config))

        resp = requests.get(SRV_8001 + '/method-not-allowed-unless-post')
        assert 405 == resp.status_code

        resp = requests.post(SRV_8001 + '/method-not-allowed-unless-get')
        assert 405 == resp.status_code

        resp = requests.head(SRV_8001 + '/method-not-allowed-unless-get')
        assert 405 == resp.status_code

        resp = requests.delete(SRV_8001 + '/method-not-allowed-unless-get')
        assert 405 == resp.status_code

        resp = requests.patch(SRV_8001 + '/method-not-allowed-unless-get')
        assert 405 == resp.status_code

        resp = requests.put(SRV_8001 + '/method-not-allowed-unless-get')
        assert 405 == resp.status_code

        resp = requests.options(SRV_8001 + '/method-not-allowed-unless-get')
        assert 404 == resp.status_code

    def test_no_response_body_204(self):
        config = 'configs/json/hbs/core/no_response_body_204.json'
        self.mock_server_process = run_mock_server(get_config_path(config))

        resp = requests.get(SRV_8001 + '/endpoint1')
        assert 204 == resp.status_code

    def test_empty_response_body(self):
        config = 'configs/json/hbs/core/empty_response_body.json'
        self.mock_server_process = run_mock_server(get_config_path(config))

        resp = requests.get(SRV_8001 + '/endpoint1')
        assert 200 == resp.status_code
        assert resp.text == ''

    def test_binary_response(self):
        config = 'configs/json/hbs/core/binary_response.json'
        self.mock_server_process = run_mock_server(get_config_path(config))

        resp = requests.get(SRV_8001 + '/hello')
        assert 200 == resp.status_code
        assert resp.headers['Content-Type'] == 'application/json; charset=UTF-8'

        data = resp.json()
        assert isinstance(data['hello'], str)

        resp = requests.get(SRV_8001 + '/image')
        assert 200 == resp.status_code
        assert resp.headers['Content-Type'] == 'image/png'
        with open(get_config_path('configs/json/hbs/core/image.png'), 'rb') as file:
            assert resp.content == file.read()

    def test_ssl_true(self):
        config = 'configs/json/hbs/core/ssl_true.json'
        self.mock_server_process = run_mock_server(get_config_path(config), wait=20)

        resp = requests.get(SRV_8001_SSL + '/service1', headers={'Host': SRV_8001_HOST}, verify=False)
        assert 200 == resp.status_code
        assert resp.headers['Content-Type'] == 'text/html; charset=UTF-8'
        assert resp.text == 'service1'

        resp = requests.get(SRV_8002 + '/service2', headers={'Host': SRV_8002_HOST})
        assert 200 == resp.status_code
        assert resp.headers['Content-Type'] == 'text/html; charset=UTF-8'
        assert resp.text == 'service2'

        resp = requests.get(SRV_8003_SSL + '/service3', headers={'Host': SRV_8003_HOST}, verify=False)
        assert 200 == resp.status_code
        assert resp.headers['Content-Type'] == 'text/html; charset=UTF-8'
        assert resp.text == 'service3'

    @pytest.mark.parametrize(('config'), [
<<<<<<< HEAD
        'configs/json/j2/core/undefined.json'
    ])
    def test_undefined_var(self, config):
        self.mock_server_process = run_mock_server(get_config_path(config))
        resp = requests.get(SRV_8001 + '/undefined')
        assert 200 == resp.status_code
        assert resp.text == 'Hello {{undefined}} world'
=======
        'configs/yaml/hbs/core/counter.yaml',
        'configs/yaml/j2/core/counter.yaml'
    ])
    def test_counter(self, config):
        self.mock_server_process = run_mock_server(get_config_path(config))

        for i in range(1, 6):
            resp = requests.get(SRV_8001 + '/counter', headers={'Host': SRV_8001_HOST})
            assert 200 == resp.status_code
            assert resp.headers['Content-Type'] == 'text/html; charset=UTF-8'
            assert resp.text == 'Hello %d world' % i
>>>>>>> 9e376a6e


@pytest.mark.parametrize(('config'), [
    'configs/json/hbs/status/status_code.json',
    'configs/json/j2/status/status_code.json',
    'configs/yaml/hbs/status/status_code.yaml',
    'configs/yaml/j2/status/status_code.yaml',
])
class TestStatus():

    def setup_method(self):
        config = self._item.callspec.getparam('config')
        self.mock_server_process = run_mock_server(get_config_path(config))

    def teardown_method(self):
        self.mock_server_process.terminate()

    def test_status_code(self, config):
        resp = requests.get(SRV_8001 + '/service1', headers={'Host': SRV_8001_HOST})
        assert 202 == resp.status_code
        assert resp.headers['Content-Type'] == 'text/html; charset=UTF-8'
        assert resp.text == 'service1'

        resp = requests.get(SRV_8001 + '/service2', headers={'Host': SRV_8002_HOST})
        assert 403 == resp.status_code
        assert resp.headers['Content-Type'] == 'text/html; charset=UTF-8'
        assert resp.text == 'service2'

    def test_status_code_templated(self, config):
        query = '?rc=303'
        resp = requests.get(SRV_8001 + '/service2-endpoint2' + query, headers={'Host': SRV_8002_HOST})
        assert 303 == resp.status_code


@pytest.mark.parametrize(('config'), [
    'configs/json/hbs/headers/config.json',
    'configs/json/j2/headers/config.json',
    'configs/yaml/hbs/headers/config.yaml',
    'configs/yaml/j2/headers/config.yaml'
])
class TestHeaders():

    def setup_method(self):
        config = self._item.callspec.getparam('config')
        self.mock_server_process = run_mock_server(get_config_path(config))

    def teardown_method(self):
        self.mock_server_process.terminate()

    def test_parameter(self, config):
        param = str(int(time.time()))
        resp = requests.get(SRV_8001 + '/parameter', headers={"hdr1": param})
        assert 200 == resp.status_code
        assert resp.headers['Content-Type'] == 'text/html; charset=UTF-8'
        assert resp.text == 'matched with parameter: %s' % param

        resp = requests.get(SRV_8001 + '/parameter/template-file', headers={"hdr1": param})
        assert 200 == resp.status_code
        assert resp.headers['Content-Type'] == 'application/json; charset=UTF-8'
        data = resp.json()
        assert data['matched with parameter'] == param

    def test_static_value(self, config):
        static_val = 'myValue'
        resp = requests.get(SRV_8001 + '/static-value', headers={"hdr1": static_val})
        assert 200 == resp.status_code
        assert resp.headers['Content-Type'] == 'text/html; charset=UTF-8'
        assert resp.text == 'matched with static value: %s' % static_val

        resp = requests.get(SRV_8001 + '/static-value/template-file', headers={"hdr1": static_val})
        assert 200 == resp.status_code
        assert resp.headers['Content-Type'] == 'application/json; charset=UTF-8'
        data = resp.json()
        assert data['matched with static value'] == static_val

    def test_regex_capture_group(self, config):
        param = str(int(time.time()))
        resp = requests.get(SRV_8001 + '/regex-capture-group', headers={"hdr1": 'prefix-%s-suffix' % param})
        assert 200 == resp.status_code
        assert resp.headers['Content-Type'] == 'text/html; charset=UTF-8'
        assert resp.text == 'matched with regex capture group: %s' % param

        resp = requests.get(SRV_8001 + '/regex-capture-group/template-file', headers={"hdr1": 'prefix-%s-suffix' % param})
        assert 200 == resp.status_code
        assert resp.headers['Content-Type'] == 'application/json; charset=UTF-8'
        data = resp.json()
        assert data['matched with regex capture group'] == param

    def test_missing_header_should_404(self, config):
        static_val = 'myValue'
        resp = requests.get(SRV_8001 + '/static-value', headers={"hdrX": static_val})
        assert 404 == resp.status_code

        resp = requests.get(SRV_8001 + '/static-value/template-file', headers={"hdrX": static_val})
        assert 404 == resp.status_code

    def test_wrong_static_value_should_404(self, config):
        static_val = 'wrongValue'
        resp = requests.get(SRV_8001 + '/static-value', headers={"hdr1": static_val})
        assert 404 == resp.status_code

        resp = requests.get(SRV_8001 + '/static-value/template-file', headers={"hdr1": static_val})
        assert 404 == resp.status_code

    def test_wrong_regex_pattern_should_404(self, config):
        param = str(int(time.time()))
        resp = requests.get(SRV_8001 + '/regex-capture-group', headers={"hdr1": 'idefix-%s-suffix' % param})
        assert 404 == resp.status_code

        resp = requests.get(SRV_8001 + '/regex-capture-group/template-file', headers={"hdr1": 'idefix-%s-suffix' % param})
        assert 404 == resp.status_code

    def test_first_alternative(self, config):
        static_val = 'myValue'
        param2 = str(int(time.time()))
        param3 = str(int(time.time() / 2))
        resp = requests.get(SRV_8001 + '/alternative', headers={
            "hdr1": static_val,
            "hdr2": param2,
            "hdr3": 'prefix-%s-suffix' % param3
        })
        assert 201 == resp.status_code
        assert resp.headers['Content-Type'] == 'text/html; charset=UTF-8'
        assert resp.text == 'headers match: %s %s %s' % (static_val, param2, param3)

        resp = requests.get(SRV_8001 + '/alternative/template-file', headers={
            "hdr1": static_val,
            "hdr2": param2,
            "hdr3": 'prefix-%s-suffix' % param3
        })
        assert 201 == resp.status_code
        assert resp.headers['Content-Type'] == 'application/json; charset=UTF-8'
        data = resp.json()
        assert data['request.headers.hdr1'] == static_val
        assert data['anyValIntoVar'] == param2
        assert data['capturedVar'] == param3

    def test_second_alternative(self, config):
        static_val = 'another header'
        resp = requests.get(SRV_8001 + '/alternative', headers={
            "hdr4": static_val
        })
        assert 200 == resp.status_code
        assert resp.headers['Content-Type'] == 'text/html; charset=UTF-8'
        assert resp.text == 'hdr4 request header: %s' % static_val

        resp = requests.get(SRV_8001 + '/alternative/template-file', headers={
            "hdr4": static_val
        })
        assert 200 == resp.status_code
        assert resp.headers['Content-Type'] == 'application/json; charset=UTF-8'
        data = resp.json()
        assert data['hdr4 request header'] == static_val

    def test_nonexisting_alternative_should_404(self, config):
        static_val = 'another header'
        resp = requests.get(SRV_8001 + '/alternative', headers={
            "hdr5": static_val
        })
        assert 404 == resp.status_code

        resp = requests.get(SRV_8001 + '/alternative/template-file', headers={
            "hdr5": static_val
        })
        assert 404 == resp.status_code

    def test_response_headers_in_first_alternative(self, config):
        static_val = 'myValue'
        param2 = str(int(time.time()))
        param3 = str(int(time.time() / 2))
        resp = requests.get(SRV_8001 + '/alternative', headers={
            "hdr1": static_val,
            "hdr2": param2,
            "hdr3": 'prefix-%s-suffix' % param3
        })
        assert 201 == resp.status_code
        assert resp.headers['Content-Type'] == 'text/html; charset=UTF-8'
        assert resp.cookies['name1'] == param2
        assert resp.cookies['name2'] == 'prefix-%s-suffix' % param3

        resp = requests.get(SRV_8001 + '/alternative/template-file', headers={
            "hdr1": static_val,
            "hdr2": param2,
            "hdr3": 'prefix-%s-suffix' % param3
        })
        assert 201 == resp.status_code
        assert resp.headers['Content-Type'] == 'application/json; charset=UTF-8'
        assert resp.cookies['name1'] == param2
        assert resp.cookies['name2'] == 'prefix-%s-suffix' % param3

    def test_response_headers_in_second_alternative(self, config):
        static_val = 'another header'
        resp = requests.get(SRV_8001 + '/alternative', headers={
            "hdr4": static_val
        })
        assert 200 == resp.status_code
        assert resp.headers['Content-Type'] == 'text/html; charset=UTF-8'
        assert resp.headers['Hdr4'] == 'hdr4 request header: %s' % static_val

        resp = requests.get(SRV_8001 + '/alternative/template-file', headers={
            "hdr4": static_val
        })
        assert 200 == resp.status_code
        assert resp.headers['Content-Type'] == 'application/json; charset=UTF-8'
        assert resp.headers['Hdr4'] == 'hdr4 request header: %s' % static_val

    def test_global_headers(self, config):
        resp = requests.get(SRV_8001 + '/global-headers')
        assert 200 == resp.status_code
        assert resp.headers['Content-Type'] == 'text/html; charset=UTF-8'
        assert resp.headers['global-hdr1'] == 'globalval1'
        assert resp.headers['global-hdr2'] == 'globalval2'

        resp = requests.get(SRV_8001 + '/global-headers-modified')
        assert 200 == resp.status_code
        assert resp.headers['Content-Type'] == 'text/html; charset=UTF-8'
        assert resp.headers['global-hdr1'] == 'overridden'
        assert resp.headers['global-hdr2'] == 'globalval2'


@pytest.mark.parametrize(('config'), [
    'configs/json/hbs/path/config.json',
    'configs/json/j2/path/config.json',
    'configs/yaml/hbs/path/config.yaml',
    'configs/yaml/j2/path/config.yaml'
])
class TestPath():

    def setup_method(self):
        config = self._item.callspec.getparam('config')
        self.mock_server_process = run_mock_server(get_config_path(config))

    def teardown_method(self):
        self.mock_server_process.terminate()

    def test_parameter(self, config):
        param = str(int(time.time()))
        resp = requests.get(SRV_8001 + '/parameterized1/text/%s/subval' % param)
        assert 200 == resp.status_code
        assert resp.headers['Content-Type'] == 'text/html; charset=UTF-8'
        assert resp.text == 'intoVar capture: %s' % param

        resp = requests.get(SRV_8001 + '/parameterized1/template-file/%s/subval' % param)
        assert 200 == resp.status_code
        assert resp.headers['Content-Type'] == 'application/json; charset=UTF-8'
        data = resp.json()
        assert data['var'] == param

    def test_static_value_priority(self, config):
        resp = requests.get(SRV_8001 + '/parameterized1/text/staticVal/subval')
        assert 200 == resp.status_code
        assert resp.headers['Content-Type'] == 'text/html; charset=UTF-8'
        assert resp.text == 'static path components have priority'

    def test_regex_match(self, config):
        path = '/parameterized2/text/prefix-%s/subval' % str(int(time.time()))
        resp = requests.get(SRV_8001 + path)
        assert 200 == resp.status_code
        assert resp.headers['Content-Type'] == 'text/html; charset=UTF-8'
        assert resp.text == 'regex match: %s' % path

        path = '/parameterized2/template-file/prefix-%s/subval' % str(int(time.time()))
        resp = requests.get(SRV_8001 + path)
        assert 200 == resp.status_code
        assert resp.headers['Content-Type'] == 'application/json; charset=UTF-8'
        data = resp.json()
        assert data['request']['path'] == path

        path = '/parameterized2/text/wrongprefix-%s/subval' % str(int(time.time()))
        resp = requests.get(SRV_8001 + path)
        assert 404 == resp.status_code

    def test_regex_capture_group(self, config):
        param = str(int(time.time()))
        path = '/parameterized1/text/prefix2-%s/subval2' % param
        resp = requests.get(SRV_8001 + path)
        assert 200 == resp.status_code
        assert resp.headers['Content-Type'] == 'text/html; charset=UTF-8'
        assert resp.text == 'regex capture group: %s' % param

        path = '/parameterized1/template-file/prefix2-%s/subval2' % param
        resp = requests.get(SRV_8001 + path)
        assert 200 == resp.status_code
        assert resp.headers['Content-Type'] == 'application/json; charset=UTF-8'
        data = resp.json()
        assert data['capture'] == param

    def test_multiple_parameters(self, config):
        param1 = str(int(time.time()))
        param2 = str(int(time.time()))
        param3 = str(int(time.time()))
        resp = requests.get(SRV_8001 + '/parameterized3/text/%s/%s/%s' % (param1, param2, param3))
        assert 200 == resp.status_code
        assert resp.headers['Content-Type'] == 'text/html; charset=UTF-8'
        assert resp.text == 'var1: %s, var2: %s, var3: %s' % (param1, param2, param3)

        resp = requests.get(SRV_8001 + '/parameterized3/template-file/%s/%s/%s' % (param1, param2, param3))
        assert 200 == resp.status_code
        assert resp.headers['Content-Type'] == 'application/json; charset=UTF-8'
        data = resp.json()
        assert data['var1'] == param1
        assert data['var2'] == param2
        assert data['var3'] == param3

    def test_multiple_regex_capture_groups(self, config):
        param1 = str(int(time.time()))
        param2 = str(int(time.time()))
        param3 = str(int(time.time()))
        param4 = str(int(time.time()))
        param5 = str(int(time.time()))
        path = '/parameterized4/text/prefix-%s-%s-%s-suffix/%s_%s' % (param1, param2, param3, param4, param5)
        resp = requests.get(SRV_8001 + path)
        assert 200 == resp.status_code
        assert resp.headers['Content-Type'] == 'text/html; charset=UTF-8'
        assert resp.text == 'var1: %s, var2: %s, var3: %s, var4: %s, var5: %s' % (
            param1,
            param2,
            param3,
            param4,
            param5
        )

        path = '/parameterized4/template-file/prefix-%s-%s-%s-suffix/%s_%s' % (param1, param2, param3, param4, param5)
        resp = requests.get(SRV_8001 + path)
        assert 200 == resp.status_code
        assert resp.headers['Content-Type'] == 'application/json; charset=UTF-8'
        data = resp.json()
        assert data['var1'] == param1
        assert data['var2'] == param2
        assert data['var3'] == param3
        assert data['var4'] == param4
        assert data['var5'] == param5

    def test_multiple_parameters_and_regex_capture_groups(self, config):
        param1 = str(int(time.time()))
        param2 = str(int(time.time()))
        param3 = str(int(time.time()))
        param4 = str(int(time.time()))
        param5 = str(int(time.time()))
        path = '/parameterized5/text/%s/prefix-%s-%s-suffix/%s/prefix2-%s' % (param1, param2, param3, param4, param5)
        resp = requests.get(SRV_8001 + path)
        assert 200 == resp.status_code
        assert resp.headers['Content-Type'] == 'text/html; charset=UTF-8'
        assert resp.text == 'var1: %s, var2: %s, var3: %s, var4: %s, var5: %s' % (
            param1,
            param2,
            param3,
            param4,
            param5
        )

        path = '/parameterized5/template-file/%s/prefix-%s-%s-suffix/%s/prefix2-%s' % (
            param1,
            param2,
            param3,
            param4,
            param5
        )
        resp = requests.get(SRV_8001 + path)
        assert 200 == resp.status_code
        assert resp.headers['Content-Type'] == 'application/json; charset=UTF-8'
        data = resp.json()
        assert data['var1'] == param1
        assert data['var2'] == param2
        assert data['var3'] == param3
        assert data['var4'] == param4
        assert data['var5'] == param5


@pytest.mark.parametrize(('config'), [
    'configs/json/hbs/query_string/config.json',
    'configs/json/j2/query_string/config.json',
    'configs/yaml/hbs/query_string/config.yaml',
    'configs/yaml/j2/query_string/config.yaml'
])
class TestQueryString():

    def setup_method(self):
        config = self._item.callspec.getparam('config')
        self.mock_server_process = run_mock_server(get_config_path(config))

    def teardown_method(self):
        self.mock_server_process.terminate()

    def test_parameter(self, config):
        param = str(int(time.time()))
        query = '?param1=%s' % param
        resp = requests.get(SRV_8001 + '/parameter' + query)
        assert 200 == resp.status_code
        assert resp.headers['Content-Type'] == 'text/html; charset=UTF-8'
        assert resp.text == 'matched with parameter: %s' % param

        resp = requests.get(SRV_8001 + '/parameter/template-file' + query)
        assert 200 == resp.status_code
        assert resp.headers['Content-Type'] == 'application/json; charset=UTF-8'
        data = resp.json()
        assert data['matched with parameter'] == param

    def test_static_value(self, config):
        static_val = 'my Value'
        query = '?param1=%s' % static_val
        resp = requests.get(SRV_8001 + '/static-value' + query)
        assert 200 == resp.status_code
        assert resp.headers['Content-Type'] == 'text/html; charset=UTF-8'
        assert resp.text == 'matched with static value: %s' % static_val

        resp = requests.get(SRV_8001 + '/static-value/template-file' + query)
        assert 200 == resp.status_code
        assert resp.headers['Content-Type'] == 'application/json; charset=UTF-8'
        data = resp.json()
        assert data['matched with static value'] == static_val

    def test_regex_capture_group(self, config):
        param = str(int(time.time()))
        query = '?param1=prefix-%s-suffix' % param
        resp = requests.get(SRV_8001 + '/regex-capture-group' + query)
        assert 200 == resp.status_code
        assert resp.headers['Content-Type'] == 'text/html; charset=UTF-8'
        assert resp.text == 'matched with regex capture group: %s' % param

        resp = requests.get(SRV_8001 + '/regex-capture-group/template-file' + query)
        assert 200 == resp.status_code
        assert resp.headers['Content-Type'] == 'application/json; charset=UTF-8'
        data = resp.json()
        assert data['matched with regex capture group'] == param

    def test_missing_query_param_should_404(self, config):
        static_val = 'myValue'
        query = '?paramX=%s' % static_val
        resp = requests.get(SRV_8001 + '/static-value' + query)
        assert 404 == resp.status_code

        resp = requests.get(SRV_8001 + '/static-value/template-file' + query)
        assert 404 == resp.status_code

    def test_wrong_static_value_should_404(self, config):
        static_val = 'wrong Value'
        query = '?param1=%s' % static_val
        resp = requests.get(SRV_8001 + '/static-value' + query)
        assert 404 == resp.status_code

        resp = requests.get(SRV_8001 + '/static-value/template-file' + query)
        assert 404 == resp.status_code

    def test_wrong_regex_pattern_should_404(self, config):
        param = str(int(time.time()))
        query = '?param1=idefix-%s-suffix' % param
        resp = requests.get(SRV_8001 + '/regex-capture-group' + query)
        assert 404 == resp.status_code

        resp = requests.get(SRV_8001 + '/regex-capture-group/template-file' + query)
        assert 404 == resp.status_code

    def test_first_alternative(self, config):
        static_val = 'my Value'
        param2 = str(int(time.time()))
        param3 = str(int(time.time() / 2))
        query = '?param1=%s&param2=%s&param3=prefix-%s-suffix' % (static_val, param2, param3)
        resp = requests.get(SRV_8001 + '/alternative' + query)
        assert 201 == resp.status_code
        assert resp.headers['Content-Type'] == 'text/html; charset=UTF-8'
        assert resp.text == 'query string match: %s %s %s' % (static_val, param2, param3)

        resp = requests.get(SRV_8001 + '/alternative/template-file' + query)
        assert 201 == resp.status_code
        assert resp.headers['Content-Type'] == 'application/json; charset=UTF-8'
        data = resp.json()
        assert data['request.queryString.param1'] == static_val
        assert data['anyValIntoVar'] == param2
        assert data['capturedVar'] == param3

    def test_second_alternative(self, config):
        static_val = 'another query string'
        query = '?param4=%s' % static_val
        resp = requests.get(SRV_8001 + '/alternative' + query)
        assert 200 == resp.status_code
        assert resp.headers['Content-Type'] == 'text/html; charset=UTF-8'
        assert resp.text == 'param4 request query string: %s' % static_val

        resp = requests.get(SRV_8001 + '/alternative/template-file' + query)
        assert 200 == resp.status_code
        assert resp.headers['Content-Type'] == 'application/json; charset=UTF-8'
        data = resp.json()
        assert data['param4 request query string'] == static_val

    def test_nonexisting_alternative_should_404(self, config):
        static_val = 'another query string'
        query = '?param5=%s' % static_val
        resp = requests.get(SRV_8001 + '/alternative' + query)
        assert 404 == resp.status_code

        resp = requests.get(SRV_8001 + '/alternative/template-file' + query)
        assert 404 == resp.status_code<|MERGE_RESOLUTION|>--- conflicted
+++ resolved
@@ -491,7 +491,6 @@
         assert resp.text == 'service3'
 
     @pytest.mark.parametrize(('config'), [
-<<<<<<< HEAD
         'configs/json/j2/core/undefined.json'
     ])
     def test_undefined_var(self, config):
@@ -499,7 +498,8 @@
         resp = requests.get(SRV_8001 + '/undefined')
         assert 200 == resp.status_code
         assert resp.text == 'Hello {{undefined}} world'
-=======
+
+    @pytest.mark.parametrize(('config'), [
         'configs/yaml/hbs/core/counter.yaml',
         'configs/yaml/j2/core/counter.yaml'
     ])
@@ -511,7 +511,6 @@
             assert 200 == resp.status_code
             assert resp.headers['Content-Type'] == 'text/html; charset=UTF-8'
             assert resp.text == 'Hello %d world' % i
->>>>>>> 9e376a6e
 
 
 @pytest.mark.parametrize(('config'), [
