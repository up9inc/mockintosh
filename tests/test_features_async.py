--- conflicted
+++ resolved
@@ -6,10 +6,7 @@
     :synopsis: Contains classes that tests mock server's asynchronous features.
 """
 import logging
-<<<<<<< HEAD
-=======
 import shlex
->>>>>>> 2ceae6e1
 import sys
 import os
 import tempfile
@@ -140,11 +137,8 @@
 
 should_cov = os.environ.get('COVERAGE_PROCESS_START', False)
 async_service_type: str = None
-<<<<<<< HEAD
 
 # logging.basicConfig(level=logging.DEBUG)
-=======
->>>>>>> 2ceae6e1
 
 
 class AsyncBase:
