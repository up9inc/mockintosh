#!/usr/bin/python3
# -*- coding: utf-8 -*-

"""
.. module:: __init__
    :synopsis: Contains classes that tests mock server's asynchronous features.
"""

import sys
import os
import time
import json
import warnings
import threading
import subprocess
from urllib.parse import urlparse
from typing import (
    Union
)

import pytest
import httpx
import yaml
from jsonschema.validators import validate as jsonschema_validate

from mockintosh.constants import PROGRAM, PYBARS, JINJA, WARN_GPUBSUB_PACKAGE, WARN_AMAZONSQS_PACKAGE
from mockintosh import start_render_queue
from mockintosh.services.asynchronous.kafka import (  # noqa: F401
    KafkaService,
    KafkaActor,
    KafkaConsumer,
    KafkaConsumerGroup,
    KafkaProducer,
    KafkaProducerPayloadList,
    KafkaProducerPayload,
    _create_topic as kafka_create_topic,
    build_single_payload_producer as kafka_build_single_payload_producer
)
from mockintosh.services.asynchronous.amqp import (  # noqa: F401
    AmqpService,
    AmqpActor,
    AmqpConsumer,
    AmqpConsumerGroup,
    AmqpProducer,
    AmqpProducerPayloadList,
    AmqpProducerPayload,
    _create_topic as amqp_create_topic,
    build_single_payload_producer as amqp_build_single_payload_producer
)
from mockintosh.services.asynchronous.redis import (  # noqa: F401
    RedisService,
    RedisActor,
    RedisConsumer,
    RedisConsumerGroup,
    RedisProducer,
    RedisProducerPayloadList,
    RedisProducerPayload,
    _create_topic as redis_create_topic,
    build_single_payload_producer as redis_build_single_payload_producer
)
<<<<<<< HEAD
from mockintosh.services.asynchronous.gpubsub import (  # noqa: F401
    GpubsubService,
    GpubsubActor,
    GpubsubConsumer,
    GpubsubConsumerGroup,
    GpubsubProducer,
    GpubsubProducerPayloadList,
    GpubsubProducerPayload,
    _create_topic as gpubsub_create_topic,
    build_single_payload_producer as gpubsub_build_single_payload_producer
)
from mockintosh.services.asynchronous.amazonsqs import (  # noqa: F401
    AmazonsqsService,
    AmazonsqsActor,
    AmazonsqsConsumer,
    AmazonsqsConsumerGroup,
    AmazonsqsProducer,
    AmazonsqsProducerPayloadList,
    AmazonsqsProducerPayload,
    _create_topic as amazonsqs_create_topic,
    build_single_payload_producer as amazonsqs_build_single_payload_producer
)
from mockintosh.services.asynchronous.mqtt import (  # noqa: F401
    MqttService,
    MqttActor,
    MqttConsumer,
    MqttConsumerGroup,
    MqttProducer,
    MqttProducerPayloadList,
    MqttProducerPayload,
    _create_topic as mqtt_create_topic,
    build_single_payload_producer as mqtt_build_single_payload_producer
)
=======

try:
    from mockintosh.services.asynchronous.gpubsub import (  # noqa: F401
        GpubsubService,
        GpubsubActor,
        GpubsubConsumer,
        GpubsubConsumerGroup,
        GpubsubProducer,
        GpubsubProducerPayloadList,
        GpubsubProducerPayload,
        _create_topic as gpubsub_create_topic,
        build_single_payload_producer as gpubsub_build_single_payload_producer
    )
except ModuleNotFoundError:
    warnings.warn(WARN_GPUBSUB_PACKAGE)

try:
    from mockintosh.services.asynchronous.amazonsqs import (  # noqa: F401
        AmazonsqsService,
        AmazonsqsActor,
        AmazonsqsConsumer,
        AmazonsqsConsumerGroup,
        AmazonsqsProducer,
        AmazonsqsProducerPayloadList,
        AmazonsqsProducerPayload,
        _create_topic as amazonsqs_create_topic,
        build_single_payload_producer as amazonsqs_build_single_payload_producer
    )
except ModuleNotFoundError:
    warnings.warn(WARN_AMAZONSQS_PACKAGE)

>>>>>>> b45b4f80
from utilities import (
    DefinitionMockForAsync,
    get_config_path,
    is_valid_uuid,
    run_mock_server
)

MGMT = os.environ.get('MGMT', 'https://localhost:8000')

SRV_8001 = os.environ.get('SRV1', 'http://localhost:8001')
SRV_8001_HOST = 'service1.example.com'
SRV_8001_SSL = SRV_8001[:4] + 's' + SRV_8001[4:]

KAFKA_ADDR = os.environ.get('KAFKA_ADDR', 'localhost:9092')
AMQP_ADDR = os.environ.get('AMQP_ADDR', 'localhost:5672')
REDIS_ADDR = os.environ.get('REDIS_ADDR', 'localhost:6379')
GPUBSUB_ADDR = os.environ.get('GPUBSUB_ADDR', 'test-gpubsub@localhost:8681')
AMAZONSQS_ADDR = os.environ.get('AMAZONSQS_ADDR', 'http://localhost:9324#elasticmq')
MQTT_ADDR = os.environ.get('MQTT_ADDR', 'localhost:1883')
ASYNC_ADDR = {
    'kafka': KAFKA_ADDR,
    'amqp': AMQP_ADDR,
    'redis': REDIS_ADDR,
    'gpubsub': GPUBSUB_ADDR,
    'amazonsqs': AMAZONSQS_ADDR,
    'mqtt': MQTT_ADDR
}
ASYNC_CONSUME_TIMEOUT = os.environ.get('ASYNC_CONSUME_TIMEOUT', 120)
ASYNC_CONSUME_WAIT = os.environ.get('ASYNC_CONSUME_WAIT', 0.5)

HAR_JSON_SCHEMA = {"$ref": "https://raw.githubusercontent.com/undera/har-jsonschema/master/har-schema.json"}

should_cov = os.environ.get('COVERAGE_PROCESS_START', False)
async_service_type = None


class AsyncBase():

    mock_server_process = None

    @classmethod
    def setup_class(cls):
        global async_service_type

        config = 'configs/yaml/hbs/%s/config.yaml' % async_service_type

        # Create the Async topics/queues
        for topic in (
            'topic1',
            'topic2',
            'topic3',
            'topic4',
            'topic5',
            'topic6',
            'topic7',
            'topic8',
            'topic9',
            'templated-producer',
            'topic10',
            'topic11',
            'topic12',
            'topic13',
            'topic14',
            'topic15',
            'topic16',
            'topic17',
            'topic18',
            'topic19',
            'topic20',
            'topic21',
            'topic22',
            'binary-topic',
            'chain1-step1',
            'chain1-step2'
        ):
            getattr(sys.modules[__name__], '%s_create_topic' % async_service_type)(ASYNC_ADDR[async_service_type], topic)

        time.sleep(ASYNC_CONSUME_TIMEOUT / 20)

        cmd = '%s %s' % (PROGRAM, get_config_path(config))
        if should_cov:
            cmd = 'coverage run --parallel -m %s' % cmd
        this_env = os.environ.copy()
        AsyncBase.mock_server_process = subprocess.Popen(
            cmd,
            stdout=subprocess.DEVNULL,
            stderr=subprocess.DEVNULL,
            shell=True,
            env=this_env
        )
        time.sleep(ASYNC_CONSUME_TIMEOUT / 20)

        getattr(sys.modules[__name__], '%s_create_topic' % async_service_type)(ASYNC_ADDR[async_service_type], 'topic2')

        resp = httpx.post(MGMT + '/traffic-log', data={"enable": True}, verify=False)
        assert 204 == resp.status_code

    @classmethod
    def teardown_class(cls):
        AsyncBase.mock_server_process.kill()
        name = PROGRAM
        if should_cov:
            name = 'coverage'
        os.system('killall -2 %s' % name)

    def assert_consumer_log(self, data: dict, key: Union[str, None], value: str, headers: dict, invert: bool = False):
        global async_service_type

        if async_service_type not in ('redis', 'mqtt') and key is not None:
            criteria = any(any(header['name'] == 'X-%s-Message-Key' % PROGRAM.capitalize() and header['value'] == key for header in entry['response']['headers']) for entry in data['log']['entries'])
            if invert:
                assert not criteria
            else:
                assert criteria
        criteria = any(entry['response']['content']['text'] == value for entry in data['log']['entries'])
        if invert:
            assert not criteria
        else:
            assert criteria

        if async_service_type not in ('redis', 'mqtt'):
            for n, v in headers.items():
                criteria = any(any(header['name'] == n.title() and header['value'] == v for header in entry['response']['headers']) for entry in data['log']['entries'])
                if invert:
                    assert not criteria
                else:
                    assert criteria

    def assert_async_consume(self, callback, *args):
        start = time.time()
        while True:
            try:
                callback(*args)
            except AssertionError:
                time.sleep(ASYNC_CONSUME_WAIT)
                if time.time() - start > ASYNC_CONSUME_TIMEOUT:
                    raise
                else:
                    continue
            break

    def test_get_async(self):
        global async_service_type

        for _format in ('json', 'yaml'):
            resp = httpx.get(MGMT + '/async?format=%s' % _format, verify=False)
            assert 200 == resp.status_code
            if _format == 'json':
                assert resp.headers['Content-Type'] == 'application/json; charset=UTF-8'
            elif _format == 'yaml':
                assert resp.headers['Content-Type'] == 'application/x-yaml'
            data = yaml.safe_load(resp.text)

            producers = data['producers']
            consumers = data['consumers']
            assert len(producers) == 24 if async_service_type == 'gpubsub' else 25
            assert len(consumers) == 15 if async_service_type == 'gpubsub' else 16

            assert producers[0]['type'] == async_service_type
            assert producers[0]['name'] is None
            assert producers[0]['index'] == 0
            assert producers[0]['queue'] == 'topic1'
            assert producers[0]['producedMessages'] == 0
            assert producers[0]['lastProduced'] is None

            assert producers[3]['type'] == async_service_type
            assert producers[3]['name'] == 'actor6'
            assert producers[3]['index'] == 3
            assert producers[3]['queue'] == 'topic6'

            assert consumers[0]['type'] == async_service_type
            assert consumers[0]['name'] is None
            assert consumers[0]['index'] == 0
            assert consumers[0]['queue'] == 'topic2'
            assert consumers[0]['captured'] == 0
            assert consumers[0]['consumedMessages'] == 0
            assert consumers[0]['lastConsumed'] is None

            assert consumers[3]['type'] == async_service_type
            assert consumers[3]['name'] == 'actor9'
            assert consumers[3]['index'] == 3
            assert consumers[3]['queue'] == 'topic9'

    def assert_get_async_chain(self, value, headers):
        resp = httpx.get(MGMT + '/async/consumers/chain1-validating', verify=False)
        assert 200 == resp.status_code
        assert resp.headers['Content-Type'] == 'application/json; charset=UTF-8'
        data = resp.json()

        self.assert_consumer_log(data, None, '%s-val' % value, headers)

    def test_get_async_chain(self):
        value = '123456'
        headers = {
            'Captured-Key': '%s-key' % value,
            'Captured-Val': '%s-val' % value,
            'Captured-Hdr': '%s-hdr' % value
        }

        resp = httpx.post(MGMT + '/async/producers/chain1-on-demand', verify=False)
        assert 202 == resp.status_code

        self.assert_async_consume(
            self.assert_get_async_chain,
            value,
            headers
        )

    def assert_get_async_consume(
        self,
        key,
        value,
        headers,
        not_key,
        not_value,
        not_headers1,
        not_headers2
    ):
        resp = httpx.get(MGMT + '/async/consumers/0', verify=False)
        assert 200 == resp.status_code
        assert resp.headers['Content-Type'] == 'application/json; charset=UTF-8'
        data = resp.json()

        self.assert_consumer_log(data, key, value, headers)
        self.assert_consumer_log(data, not_key, not_value, not_headers1, invert=True)
        self.assert_consumer_log(data, not_key, not_value, not_headers2, invert=True)

    def test_get_async_consume(self):
        global async_service_type

        key = 'key2'
        value = """
        {"somekey": "value"}
"""
        headers = {'hdr2': 'val2'}

        not_key = 'not_key2'
        not_value = """
        {"some_other_key": "value"}
"""
        not_headers1 = {'hdr2': 'not_val2'}
        not_headers2 = {'not_hdr2': 'val2'}

        value_json_decode_error = 'JSON Decode Error'

        queue, job = start_render_queue()
        async_service = getattr(sys.modules[__name__], '%sService' % async_service_type.capitalize())(
            ASYNC_ADDR[async_service_type],
            definition=DefinitionMockForAsync(None, PYBARS, queue)
        )
        async_actor = getattr(sys.modules[__name__], '%sActor' % async_service_type.capitalize())(0)
        async_service.add_actor(async_actor)
        async_producer = getattr(sys.modules[__name__], '%s_build_single_payload_producer' % async_service_type)(
            'topic2',
            value,
            key=key,
            headers=headers
        )
        async_actor.set_producer(async_producer)
        async_producer.produce()
        time.sleep(1)
        async_producer.produce()
        time.sleep(1)

        async_producer = getattr(sys.modules[__name__], '%s_build_single_payload_producer' % async_service_type)(
            'topic2',
            value,
            key=not_key,
            headers=headers
        )
        async_actor.set_producer(async_producer)
        async_producer.produce()
        time.sleep(1)

        async_producer = getattr(sys.modules[__name__], '%s_build_single_payload_producer' % async_service_type)(
            'topic2',
            not_value,
            key=key,
            headers=headers
        )
        async_actor.set_producer(async_producer)
        async_producer.produce()
        time.sleep(1)

        async_producer = getattr(sys.modules[__name__], '%s_build_single_payload_producer' % async_service_type)(
            'topic2',
            value_json_decode_error,
            key=key,
            headers=headers
        )
        async_actor.set_producer(async_producer)
        async_producer.produce()
        time.sleep(1)

        async_producer = getattr(sys.modules[__name__], '%s_build_single_payload_producer' % async_service_type)(
            'topic2',
            value,
            key=key,
            headers=not_headers1
        )
        async_actor.set_producer(async_producer)
        async_producer.produce()
        time.sleep(1)

        async_producer = getattr(sys.modules[__name__], '%s_build_single_payload_producer' % async_service_type)(
            'topic2',
            value,
            key=key,
            headers=not_headers2
        )
        async_actor.set_producer(async_producer)
        async_producer.produce()
        time.sleep(1)

        self.assert_async_consume(
            self.assert_get_async_consume,
            key,
            value,
            headers,
            not_key,
            not_value,
            not_headers1,
            not_headers2
        )

        resp = httpx.get(MGMT + '/async', verify=False)
        assert 200 == resp.status_code
        assert resp.headers['Content-Type'] == 'application/json; charset=UTF-8'
        data = resp.json()
        consumers = data['consumers']
        assert consumers[0]['captured'] == 1
        assert consumers[0]['consumedMessages'] == 2 if async_service_type not in ('redis', 'mqtt') else 3

        job.kill()

    def assert_get_async_produce_consume_loop(self, key, value, headers):
        resp = httpx.get(MGMT + '/async/consumers/1', verify=False)
        assert 200 == resp.status_code
        assert resp.headers['Content-Type'] == 'application/json; charset=UTF-8'
        data = resp.json()

        self.assert_consumer_log(data, key, value, headers)

    def test_get_async_produce_consume_loop(self):
        key = 'key3'
        value = 'value3'
        headers = {
            'hdr3': 'val3',
            'global-hdr1': 'globalval1',
            'global-hdr2': 'globalval2'
        }

        self.assert_async_consume(
            self.assert_get_async_produce_consume_loop,
            key,
            value,
            headers
        )

    def assert_get_async_consume_no_key(self, key, value, headers):
        resp = httpx.get(MGMT + '/async/consumers/4', verify=False)
        assert 200 == resp.status_code
        assert resp.headers['Content-Type'] == 'application/json; charset=UTF-8'
        data = resp.json()

        self.assert_consumer_log(data, key, value, headers)

    def test_get_async_consume_no_key(self):
        global async_service_type

        key = None
        value = 'value10'
        headers = {}

        queue, job = start_render_queue()
        async_service = getattr(sys.modules[__name__], '%sService' % async_service_type.capitalize())(
            ASYNC_ADDR[async_service_type],
            definition=DefinitionMockForAsync(None, JINJA, queue)
        )
        async_actor = getattr(sys.modules[__name__], '%sActor' % async_service_type.capitalize())(0)
        async_service.add_actor(async_actor)
        async_producer = getattr(sys.modules[__name__], '%s_build_single_payload_producer' % async_service_type)(
            'topic10',
            value,
            key=key,
            headers=headers
        )
        async_actor.set_producer(async_producer)
        async_producer.produce()

        self.assert_async_consume(
            self.assert_get_async_consume_no_key,
            key,
            value,
            headers
        )

        job.kill()

    def assert_get_async_consume_capture_limit_part1(self, value10_1, value10_2):
        resp = httpx.get(MGMT + '/async/consumers/4', verify=False)
        assert 200 == resp.status_code
        assert resp.headers['Content-Type'] == 'application/json; charset=UTF-8'
        data = resp.json()

        assert not any(entry['response']['content']['text'] == value10_1 for entry in data['log']['entries'])
        assert any(entry['response']['content']['text'] == value10_2 for entry in data['log']['entries'])

    def assert_get_async_consume_capture_limit_part2(self, value11_1, value11_2):
        resp = httpx.get(MGMT + '/async/consumers/capture-limit', verify=False)
        assert 200 == resp.status_code
        assert resp.headers['Content-Type'] == 'application/json; charset=UTF-8'
        data = resp.json()

        assert any(entry['response']['content']['text'] == value11_1 for entry in data['log']['entries'])
        assert any(entry['response']['content']['text'] == value11_2 for entry in data['log']['entries'])

    def test_get_async_consume_capture_limit(self):
        global async_service_type

        topic10 = 'topic10'
        value10_1 = 'value10_1'
        value10_2 = 'value10_2'

        topic11 = 'topic11'
        value11_1 = 'value11_1'
        value11_2 = 'value11_2'

        queue, job = start_render_queue()
        async_service = getattr(sys.modules[__name__], '%sService' % async_service_type.capitalize())(
            ASYNC_ADDR[async_service_type],
            definition=DefinitionMockForAsync(None, PYBARS, queue)
        )
        async_actor = getattr(sys.modules[__name__], '%sActor' % async_service_type.capitalize())(0)
        async_service.add_actor(async_actor)

        # topic10 START
        async_producer = getattr(sys.modules[__name__], '%s_build_single_payload_producer' % async_service_type)(
            topic10,
            value10_1
        )
        async_actor.set_producer(async_producer)
        async_producer.produce()

        async_producer = getattr(sys.modules[__name__], '%s_build_single_payload_producer' % async_service_type)(
            topic10,
            value10_2
        )
        async_actor.set_producer(async_producer)
        async_producer.produce()

        self.assert_async_consume(
            self.assert_get_async_consume_capture_limit_part1,
            value10_1,
            value10_2
        )
        # topic10 END

        # topic11 START
        async_producer = getattr(sys.modules[__name__], '%s_build_single_payload_producer' % async_service_type)(
            topic11,
            value11_1
        )
        async_actor.set_producer(async_producer)
        async_producer.produce()

        async_producer = getattr(sys.modules[__name__], '%s_build_single_payload_producer' % async_service_type)(
            topic11,
            value11_2
        )
        async_actor.set_producer(async_producer)
        async_producer.produce()

        self.assert_async_consume(
            self.assert_get_async_consume_capture_limit_part2,
            value11_1,
            value11_2
        )
        # topic11 END

        # DELETE endpoint
        resp = httpx.delete(MGMT + '/async/consumers/4', verify=False)
        assert 204 == resp.status_code
        resp = httpx.get(MGMT + '/async/consumers/4', verify=False)
        assert 200 == resp.status_code
        assert resp.headers['Content-Type'] == 'application/json; charset=UTF-8'
        data = resp.json()
        assert not data['log']['entries']

        resp = httpx.delete(MGMT + '/async/consumers/capture-limit', verify=False)
        assert 204 == resp.status_code
        resp = httpx.get(MGMT + '/async/consumers/capture-limit', verify=False)
        assert 200 == resp.status_code
        assert resp.headers['Content-Type'] == 'application/json; charset=UTF-8'
        data = resp.json()
        assert not data['log']['entries']

        job.kill()

    def test_get_async_bad_requests(self):
        resp = httpx.get(MGMT + '/async/consumers/99', verify=False)
        assert 400 == resp.status_code
        assert resp.headers['Content-Type'] == 'text/html; charset=UTF-8'
        assert resp.text == 'Invalid consumer index!'

        actor_name = 'not-existing-actor'
        resp = httpx.get(MGMT + '/async/consumers/%s' % actor_name, verify=False)
        assert 400 == resp.status_code
        assert resp.headers['Content-Type'] == 'text/html; charset=UTF-8'
        assert resp.text == 'No consumer actor is found for: %r' % actor_name

    def assert_post_async_produce(self, async_consumer, key, value, headers):
        global async_service_type

        if async_service_type in ('redis', 'mqtt'):
            assert any(row[1] == value for row in async_consumer.log)
        else:
            assert any(row[0] == key and row[1] == value and row[2] == headers for row in async_consumer.log)

    def test_post_async_produce(self):
        global async_service_type

        key = 'key1'
        value = 'value1'
        headers = {
            'hdr1': 'val1',
            'global-hdr1': 'globalval1',
            'global-hdr2': 'globalval2'
        }

        queue, job = start_render_queue()
        async_service = getattr(sys.modules[__name__], '%sService' % async_service_type.capitalize())(
            ASYNC_ADDR[async_service_type],
            definition=DefinitionMockForAsync(None, PYBARS, queue)
        )
        async_actor = getattr(sys.modules[__name__], '%sActor' % async_service_type.capitalize())(0)
        async_service.add_actor(async_actor)
        async_consumer = getattr(sys.modules[__name__], '%sConsumer' % async_service_type.capitalize())('topic1', enable_topic_creation=True)
        async_actor.set_consumer(async_consumer)
        async_consumer_group = getattr(sys.modules[__name__], '%sConsumerGroup' % async_service_type.capitalize())()
        async_consumer_group.add_consumer(async_consumer)
        t = threading.Thread(target=async_consumer_group.consume, args=(), kwargs={})
        t.daemon = True
        t.start()

        if async_service_type == 'gpubsub':
            time.sleep(ASYNC_CONSUME_TIMEOUT / 24)

        resp = httpx.post(MGMT + '/async/producers/0', verify=False)
        assert 202 == resp.status_code

        self.assert_async_consume(
            self.assert_post_async_produce,
            async_consumer,
            key,
            value,
            headers
        )

        async_consumer_group._stop()
        t.join()
        job.kill()

    def test_post_async_binary_produce(self):
        resp = httpx.post(MGMT + '/async/producers/Binary%20Producer', verify=False)
        assert 202 == resp.status_code

    def assert_post_async_produce_by_actor_name(self, async_consumer, key, value, headers):
        global async_service_type

        if async_service_type in ('redis', 'mqtt'):
            assert any(row[1] == value for row in async_consumer.log)
        else:
            assert any(row[0] == key and row[1] == value and row[2] == headers for row in async_consumer.log)

    def test_post_async_produce_by_actor_name(self):
        global async_service_type

        key = None
        value = 'value6'
        headers = {
            'global-hdr1': 'globalval1',
            'global-hdr2': 'globalval2'
        }

        queue, job = start_render_queue()
        async_service = getattr(sys.modules[__name__], '%sService' % async_service_type.capitalize())(
            ASYNC_ADDR[async_service_type],
            definition=DefinitionMockForAsync(None, JINJA, queue)
        )
        async_actor = getattr(sys.modules[__name__], '%sActor' % async_service_type.capitalize())(0)
        async_service.add_actor(async_actor)
        async_consumer = getattr(sys.modules[__name__], '%sConsumer' % async_service_type.capitalize())('topic6')
        async_actor.set_consumer(async_consumer)
        async_consumer_group = getattr(sys.modules[__name__], '%sConsumerGroup' % async_service_type.capitalize())()
        async_consumer_group.add_consumer(async_consumer)
        t = threading.Thread(target=async_consumer_group.consume, args=(), kwargs={})
        t.daemon = True
        t.start()

        if async_service_type == 'gpubsub':
            time.sleep(ASYNC_CONSUME_TIMEOUT / 24)

        resp = httpx.post(MGMT + '/async/producers/actor6', verify=False)
        assert 202 == resp.status_code

        self.assert_async_consume(
            self.assert_post_async_produce_by_actor_name,
            async_consumer,
            key,
            value,
            headers
        )

        async_consumer_group._stop()
        t.join()
        job.kill()

    def assert_post_async_reactive_consumer(
        self,
        async_consumer,
        consumer_key,
        consumer_value,
        consumer_headers,
        producer_key,
        producer_value,
        producer_headers
    ):
        global async_service_type

        if async_service_type in ('redis', 'mqtt'):
            assert any(
                (row[1] == '%s and %s' % (
                    consumer_value,
                    producer_value
                ))
                for row in async_consumer.log
            )
        else:
            assert any(
                (row[0] == consumer_key)
                and  # noqa: W504, W503
                (row[1] == '%s and %s %s %s' % (
                    consumer_value,
                    producer_key,
                    producer_value,
                    producer_headers['hdr4']
                ))
                and  # noqa: W504, W503
                (row[2] == consumer_headers)
                for row in async_consumer.log
            )

    def test_post_async_reactive_consumer(self):
        global async_service_type

        producer_topic = 'topic4'
        producer_key = 'key4'
        producer_value = """
        {"somekey": "value"}
"""
        producer_headers = {'hdr4': 'val4'}

        consumer_topic = 'topic5'
        consumer_key = 'key5'
        consumer_value = 'value5'
        consumer_headers = {
            'hdr5': 'val5',
            'global-hdr1': 'globalval1',
            'global-hdr2': 'globalval2'
        }

        queue, job = start_render_queue()
        async_service = getattr(sys.modules[__name__], '%sService' % async_service_type.capitalize())(
            ASYNC_ADDR[async_service_type],
            definition=DefinitionMockForAsync(None, PYBARS, queue)
        )
        async_actor = getattr(sys.modules[__name__], '%sActor' % async_service_type.capitalize())(0)
        async_service.add_actor(async_actor)
        async_consumer = getattr(sys.modules[__name__], '%sConsumer' % async_service_type.capitalize())(consumer_topic)
        async_actor.set_consumer(async_consumer)
        async_consumer_group = getattr(sys.modules[__name__], '%sConsumerGroup' % async_service_type.capitalize())()
        async_consumer_group.add_consumer(async_consumer)
        t = threading.Thread(target=async_consumer_group.consume, args=(), kwargs={})
        t.daemon = True
        t.start()

        async_service = getattr(sys.modules[__name__], '%sService' % async_service_type.capitalize())(
            ASYNC_ADDR[async_service_type],
            definition=DefinitionMockForAsync(None, PYBARS, queue)
        )
        async_actor = getattr(sys.modules[__name__], '%sActor' % async_service_type.capitalize())(0)
        async_service.add_actor(async_actor)
        async_producer = getattr(sys.modules[__name__], '%s_build_single_payload_producer' % async_service_type)(
            producer_topic,
            producer_value,
            key=producer_key,
            headers=producer_headers
        )
        async_actor.set_producer(async_producer)
        async_producer.produce()

        self.assert_async_consume(
            self.assert_post_async_reactive_consumer,
            async_consumer,
            consumer_key,
            consumer_value,
            consumer_headers,
            producer_key,
            producer_value,
            producer_headers
        )

        async_consumer_group._stop()
        t.join()
        job.kill()

    def test_post_async_bad_requests(self):
        actor99 = 'actor99'
        resp = httpx.post(MGMT + '/async/producers/%s' % actor99, verify=False)
        assert 400 == resp.status_code
        assert resp.headers['Content-Type'] == 'text/html; charset=UTF-8'
        assert resp.text == 'No producer actor is found for: %r' % actor99

        resp = httpx.post(MGMT + '/async/producers/99', verify=False)
        assert 400 == resp.status_code
        assert resp.headers['Content-Type'] == 'text/html; charset=UTF-8'
        assert resp.text == 'Invalid producer index!'

    def assert_post_async_producer_templated(self, async_consumer):
        global async_service_type

        for i in range(2):
            if async_service_type in ('redis', 'mqtt'):
                assert any(
                    (row[1][0].isupper())
                    for row in async_consumer.log
                )
            else:
                assert any(
                    (row[0].startswith('prefix-') and is_valid_uuid(row[0][7:]))
                    and  # noqa: W504, W503
                    (row[1][0].isupper())
                    and  # noqa: W504, W503
                    (row[2]['name'] == 'templated')
                    and  # noqa: W504, W503
                    (row[2]['constant'] == 'constant-value')
                    and  # noqa: W504, W503
                    (len(row[2]['timestamp']) == 10 and row[2]['timestamp'].isnumeric())
                    and  # noqa: W504, W503
                    (int(row[2]['counter']) == i + 1)
                    and  # noqa: W504, W503
                    (int(row[2]['fromFile'][10:11]) < 10 and int(row[2]['fromFile'][28:30]) < 100)
                    for row in async_consumer.log
                )

    def test_post_async_producer_templated(self):
        global async_service_type

        queue, job = start_render_queue()
        async_service = getattr(sys.modules[__name__], '%sService' % async_service_type.capitalize())(
            ASYNC_ADDR[async_service_type],
            definition=DefinitionMockForAsync(None, PYBARS, queue)
        )
        async_actor = getattr(sys.modules[__name__], '%sActor' % async_service_type.capitalize())(0)
        async_service.add_actor(async_actor)
        async_consumer = getattr(sys.modules[__name__], '%sConsumer' % async_service_type.capitalize())('templated-producer', capture_limit=2)
        async_actor.set_consumer(async_consumer)
        async_consumer_group = getattr(sys.modules[__name__], '%sConsumerGroup' % async_service_type.capitalize())()
        async_consumer_group.add_consumer(async_consumer)
        t = threading.Thread(target=async_consumer_group.consume, args=(), kwargs={})
        t.daemon = True
        t.start()

        if async_service_type == 'gpubsub':
            time.sleep(ASYNC_CONSUME_TIMEOUT / 24)

        for _ in range(2):
            resp = httpx.post(MGMT + '/async/producers/templated-producer', verify=False)
            assert 202 == resp.status_code

        self.assert_async_consume(
            self.assert_post_async_producer_templated,
            async_consumer
        )

        async_consumer_group._stop()
        t.join()
        job.kill()

    def test_async_producer_list_has_no_payloads_matching_tags(self):
        global async_service_type

        queue, job = start_render_queue()
        async_service = getattr(sys.modules[__name__], '%sService' % async_service_type.capitalize())(
            ASYNC_ADDR[async_service_type],
            definition=DefinitionMockForAsync(None, PYBARS, queue)
        )
        async_actor = getattr(sys.modules[__name__], '%sActor' % async_service_type.capitalize())(0)
        async_service.add_actor(async_actor)
        async_producer = getattr(sys.modules[__name__], '%s_build_single_payload_producer' % async_service_type)(
            'topic12',
            'value12-3',
            key='key12-3',
            headers={'hdr12-3': 'val12-3'},
            tag='async-tag12-3'
        )
        async_actor.set_producer(async_producer)
        async_producer.produce()
        job.kill()

    def assert_post_async_multiproducer_part1(self):
        resp = httpx.get(MGMT + '/async/consumers/consumer-for-multiproducer', verify=False)
        assert 200 == resp.status_code
        assert resp.headers['Content-Type'] == 'application/json; charset=UTF-8'
        data = resp.json()

        for key, value, headers in [
            ('key12-1', 'value12-1', {'hdr12-1': 'val12-1'}),
            ('key12-2', 'value12-2', {'hdr12-2': 'val12-2'}),
        ]:
            self.assert_consumer_log(data, key, value, headers)

        assert len(data['log']['entries']) == 3

    def assert_post_async_multiproducer_part2(self):
        resp = httpx.get(MGMT + '/async/consumers/consumer-for-multiproducer', verify=False)
        assert 200 == resp.status_code
        assert resp.headers['Content-Type'] == 'application/json; charset=UTF-8'
        data = resp.json()

        for key, value, headers in [
            ('key12-3', 'value12-3', {'hdr12-3': 'val12-3'}),
        ]:
            self.assert_consumer_log(data, key, value, headers)

        assert len(data['log']['entries']) == 5

    def assert_post_async_multiproducer_part3(self):
        resp = httpx.get(MGMT + '/async/consumers/consumer-for-multiproducer', verify=False)
        assert 200 == resp.status_code
        assert resp.headers['Content-Type'] == 'application/json; charset=UTF-8'
        data = resp.json()

        for key, value, headers in [
            ('key12-4', 'value12-4', {'hdr12-4': 'val12-4'}),
        ]:
            self.assert_consumer_log(data, key, value, headers, invert=True)

        assert len(data['log']['entries']) == 6

    def test_post_async_multiproducer(self):
        for _ in range(3):
            resp = httpx.post(MGMT + '/async/producers/multiproducer', verify=False)
            assert 202 == resp.status_code

        self.assert_async_consume(self.assert_post_async_multiproducer_part1)

        resp = httpx.post(MGMT + '/tag', data="async-tag12-3", verify=False)
        assert 204 == resp.status_code

        for _ in range(2):
            resp = httpx.post(MGMT + '/async/producers/multiproducer', verify=False)
            assert 202 == resp.status_code

        self.assert_async_consume(self.assert_post_async_multiproducer_part2)

        resp = httpx.post(MGMT + '/async/producers/multiproducer', verify=False)
        assert 202 == resp.status_code

        self.assert_async_consume(self.assert_post_async_multiproducer_part3)

        resp = httpx.get(MGMT + '/tag', verify=False)
        assert 200 == resp.status_code
        data = resp.json()
        assert data == {'tags': ['async-tag12-3']}

        resp = httpx.post(MGMT + '/reset-iterators', verify=False)
        assert 204 == resp.status_code

    def test_post_async_multiproducer_no_payloads_matching_tags(self):
        resp = httpx.post(MGMT + '/tag', data="", verify=False)
        assert 204 == resp.status_code

        resp = httpx.post(MGMT + '/async/producers/multiproducer-error', verify=False)
        assert 410 == resp.status_code

        resp = httpx.post(MGMT + '/async/producers/11', verify=False)
        assert 410 == resp.status_code

    def test_post_async_multiproducer_nonlooped(self):
        for _ in range(2):
            resp = httpx.post(MGMT + '/async/producers/multiproducer-nonlooped', verify=False)
            assert 202 == resp.status_code

        resp = httpx.post(MGMT + '/async/producers/multiproducer-nonlooped', verify=False)
        assert 410 == resp.status_code

    def assert_post_async_dataset_part1(self):
        resp = httpx.get(MGMT + '/async/consumers/consumer-for-dataset', verify=False)
        assert 200 == resp.status_code
        assert resp.headers['Content-Type'] == 'application/json; charset=UTF-8'
        data = resp.json()

        for key, value, headers in [
            ('key13', 'dset: 3.1', {'hdr13': 'val13'}),
            ('key13', 'dset: 3.2', {'hdr13': 'val13'}),
            ('key13', 'dset: 3.3', {'hdr13': 'val13'}),
        ]:
            self.assert_consumer_log(data, key, value, headers)

        assert len(data['log']['entries']) == 3

    def assert_post_async_dataset_part2(self):
        resp = httpx.get(MGMT + '/async/consumers/consumer-for-dataset', verify=False)
        assert 200 == resp.status_code
        assert resp.headers['Content-Type'] == 'application/json; charset=UTF-8'
        data = resp.json()

        for key, value, headers in [
            ('key13', 'dset: 1.1', {'hdr13': 'val13'}),
            ('key13', 'dset: 1.2', {'hdr13': 'val13'}),
        ]:
            self.assert_consumer_log(data, key, value, headers)

        assert len(data['log']['entries']) == 9

    def assert_post_async_dataset_part3(self):
        resp = httpx.get(MGMT + '/async/consumers/consumer-for-dataset', verify=False)
        assert 200 == resp.status_code
        assert resp.headers['Content-Type'] == 'application/json; charset=UTF-8'
        data = resp.json()

        for key, value, headers in [
            ('key13', 'dset: 2.1', {'hdr13': 'val13'}),
            ('key13', 'dset: 2.2', {'hdr13': 'val13'}),
        ]:
            self.assert_consumer_log(data, key, value, headers)

        assert len(data['log']['entries']) == 13

    def test_post_async_dataset(self):
        for _ in range(3):
            resp = httpx.post(MGMT + '/async/producers/dataset', verify=False)
            assert 202 == resp.status_code

        self.assert_async_consume(self.assert_post_async_dataset_part1)

        resp = httpx.post(MGMT + '/tag', data="first", verify=False)
        assert 204 == resp.status_code

        for _ in range(6):
            resp = httpx.post(MGMT + '/async/producers/dataset', verify=False)
            assert 202 == resp.status_code

        self.assert_async_consume(self.assert_post_async_dataset_part2)

        resp = httpx.post(MGMT + '/tag', data="second", verify=False)
        assert 204 == resp.status_code

        for _ in range(4):
            resp = httpx.post(MGMT + '/async/producers/dataset', verify=False)
            assert 202 == resp.status_code

        self.assert_async_consume(self.assert_post_async_dataset_part3)

    def assert_post_async_dataset_fromfile(self):
        resp = httpx.get(MGMT + '/async/consumers/consumer-for-dataset-fromfile', verify=False)
        assert 200 == resp.status_code
        assert resp.headers['Content-Type'] == 'application/json; charset=UTF-8'
        data = resp.json()

        for key, value, headers in [
            ('key15', 'dset: val1', {'hdr15': 'val15'}),
            ('key15', 'dset: val2', {'hdr15': 'val15'}),
            ('key15', 'dset: val3', {'hdr15': 'val15'}),
        ]:
            self.assert_consumer_log(data, key, value, headers)

        assert len(data['log']['entries']) == 3

    def test_post_async_dataset_fromfile(self):
        for _ in range(3):
            resp = httpx.post(MGMT + '/async/producers/dataset-fromfile', verify=False)
            assert 202 == resp.status_code

        self.assert_async_consume(self.assert_post_async_dataset_fromfile)

    def assert_post_async_dataset_no_matching_tags(self):
        resp = httpx.get(MGMT + '/async/consumers/consumer-for-dataset-no-matching-tags', verify=False)
        assert 200 == resp.status_code
        assert resp.headers['Content-Type'] == 'application/json; charset=UTF-8'
        data = resp.json()

        for key, value, headers in [
            ('key14', 'dset: {{var}}', {'hdr14': 'val14'}),
        ]:
            self.assert_consumer_log(data, key, value, headers)

    def test_post_async_dataset_no_matching_tags(self):
        resp = httpx.post(MGMT + '/tag', data="", verify=False)
        assert 204 == resp.status_code

        resp = httpx.post(MGMT + '/async/producers/dataset-no-matching-tags', verify=False)
        assert 202 == resp.status_code

        self.assert_async_consume(self.assert_post_async_dataset_no_matching_tags)

    def test_post_async_dataset_nonlooped(self):
        for _ in range(2):
            resp = httpx.post(MGMT + '/async/producers/dataset-nonlooped', verify=False)
            assert 202 == resp.status_code

        resp = httpx.post(MGMT + '/async/producers/dataset-nonlooped', verify=False)
        assert 410 == resp.status_code

    def test_delete_async_consumer_bad_requests(self):
        resp = httpx.delete(MGMT + '/async/consumers/99', verify=False)
        assert 400 == resp.status_code
        assert resp.headers['Content-Type'] == 'text/html; charset=UTF-8'
        assert resp.text == 'Invalid consumer index!'

        actor_name = 'not-existing-actor'
        resp = httpx.delete(MGMT + '/async/consumers/%s' % actor_name, verify=False)
        assert 400 == resp.status_code
        assert resp.headers['Content-Type'] == 'text/html; charset=UTF-8'
        assert resp.text == 'No consumer actor is found for: %r' % actor_name

    def test_traffic_log_async(self):
        global async_service_type

        resp = httpx.get(MGMT + '/traffic-log', verify=False)
        assert 200 == resp.status_code
        assert resp.headers['Content-Type'] == 'application/json; charset=UTF-8'
        data = resp.json()
        jsonschema_validate(data, HAR_JSON_SCHEMA)

        entries = data['log']['entries']

        parsed = urlparse(ASYNC_ADDR[async_service_type] if ASYNC_ADDR[async_service_type].startswith('http') else 'http://%s' % ASYNC_ADDR[async_service_type])
        netloc = parsed.netloc.split('@')[-1] if async_service_type == 'gpubsub' else parsed.netloc

        assert any(
            entry['request']['method'] == 'PUT'
            and  # noqa: W504, W503
            entry['request']['url'] == '%s://%s/topic1%s' % (async_service_type, netloc, '?key=key1' if async_service_type not in ('redis', 'mqtt') else '')
            and  # noqa: W504, W503
            entry['response']['status'] == 202
            for entry in entries
        )

        if async_service_type in ('redis', 'mqtt'):
            assert any(
                entry['request']['method'] == 'GET'
                and  # noqa: W504, W503
                entry['request']['url'] == '%s://%s/topic2' % (async_service_type, netloc)
                and  # noqa: W504, W503
                entry['response']['status'] == 200
                for entry in entries
            )
        else:
            assert any(
                entry['request']['method'] == 'GET'
                and  # noqa: W504, W503
                entry['request']['url'] == '%s://%s/topic2?key=key2' % (async_service_type, netloc)
                and  # noqa: W504, W503
                entry['response']['status'] == 200
                and  # noqa: W504, W503
                entry['response']['headers'][-1]['name'] == 'X-%s-Message-Key' % PROGRAM.capitalize()
                and  # noqa: W504, W503
                entry['response']['headers'][-1]['value'] == 'key2'
                for entry in entries
            )

        if async_service_type in ('redis', 'mqtt'):
            assert any(
                entry['request']['method'] == 'GET'
                and  # noqa: W504, W503
                entry['request']['url'] == '%s://%s/topic3' % (async_service_type, netloc)
                and  # noqa: W504, W503
                entry['response']['status'] == 200
                for entry in entries
            )
        else:
            assert any(
                entry['request']['method'] == 'GET'
                and  # noqa: W504, W503
                entry['request']['url'] == '%s://%s/topic3?key=key3' % (async_service_type, netloc)
                and  # noqa: W504, W503
                entry['response']['status'] == 200
                and  # noqa: W504, W503
                entry['response']['headers'][-1]['name'] == 'X-%s-Message-Key' % PROGRAM.capitalize()
                and  # noqa: W504, W503
                entry['response']['headers'][-1]['value'] == 'key3'
                for entry in entries
            )

        assert any(
            entry['request']['method'] == 'PUT'
            and  # noqa: W504, W503
            entry['request']['url'] == '%s://%s/topic3%s' % (async_service_type, netloc, '?key=key3' if async_service_type not in ('redis', 'mqtt') else '')
            and  # noqa: W504, W503
            entry['response']['status'] == 202
            for entry in entries
        )

        assert any(
            entry['request']['method'] == 'PUT'
            and  # noqa: W504, W503
            entry['request']['url'] == '%s://%s/topic6' % (async_service_type, netloc)
            and  # noqa: W504, W503
            entry['response']['status'] == 202
            for entry in entries
        )

        assert any(
            entry['request']['method'] == 'PUT'
            and  # noqa: W504, W503
            entry['request']['url'] == '%s://%s/topic7%s' % (async_service_type, netloc, '?key=key7' if async_service_type not in ('redis', 'mqtt') else '')
            and  # noqa: W504, W503
            entry['response']['status'] == 202
            for entry in entries
        )

        assert any(
            entry['request']['method'] == 'PUT'
            and  # noqa: W504, W503
            entry['request']['url'] == '%s://%s/topic8%s' % (async_service_type, netloc, '?key=key8' if async_service_type not in ('redis', 'mqtt') else '')
            and  # noqa: W504, W503
            entry['response']['status'] == 202
            for entry in entries
        )

        if async_service_type in ('redis', 'mqtt'):
            assert any(
                entry['request']['method'] == 'PUT'
                and  # noqa: W504, W503
                entry['request']['url'].startswith('%s://%s/templated-producer' % (async_service_type, netloc))
                and  # noqa: W504, W503
                entry['response']['status'] == 202
                for entry in entries
            )
        else:
            assert any(
                entry['request']['method'] == 'PUT'
                and  # noqa: W504, W503
                entry['request']['url'].startswith('%s://%s/templated-producer?key=prefix-' % (async_service_type, netloc))
                and  # noqa: W504, W503
                entry['request']['headers'][-2]['value'].isnumeric()
                and  # noqa: W504, W503
                entry['request']['headers'][-1]['value'].startswith('Some text')
                and  # noqa: W504, W503
                entry['response']['status'] == 202
                for entry in entries
            )

    def test_stats(self):
        global async_service_type

        resp = httpx.get(MGMT + '/stats', verify=False)
        assert 200 == resp.status_code
        assert resp.headers['Content-Type'] == 'application/json; charset=UTF-8'

        data = resp.json()
        assert data['global']['request_counter'] > 20
        assert data['global']['avg_resp_time'] == 0
        assert data['global']['status_code_distribution']['200'] > 8
        assert data['global']['status_code_distribution']['202'] > 8

        assert data['services'][0]['hint'] == 'Asynchronous Mocks'
        assert data['services'][0]['request_counter'] > 20
        assert data['services'][0]['avg_resp_time'] == 0
        assert data['services'][0]['status_code_distribution']['200'] > 8
        assert data['services'][0]['status_code_distribution']['202'] > 8
        assert len(data['services'][0]['endpoints']) == 39

        assert data['services'][0]['endpoints'][0]['hint'] == 'PUT topic1 - 0'
        assert data['services'][0]['endpoints'][0]['request_counter'] == 1
        assert data['services'][0]['endpoints'][0]['avg_resp_time'] == 0
        assert data['services'][0]['endpoints'][0]['status_code_distribution'] == {'202': 1}

        assert data['services'][0]['endpoints'][1]['hint'] == 'GET topic2 - 1'
        if async_service_type not in ('redis', 'mqtt'):
            assert data['services'][0]['endpoints'][1]['request_counter'] == 2
            assert data['services'][0]['endpoints'][1]['status_code_distribution'] == {'200': 2}
        assert data['services'][0]['endpoints'][1]['avg_resp_time'] == 0

        assert data['services'][0]['endpoints'][2]['hint'] == 'PUT topic3 - 2'
        assert data['services'][0]['endpoints'][2]['request_counter'] > 1
        assert data['services'][0]['endpoints'][2]['avg_resp_time'] == 0
        assert data['services'][0]['endpoints'][2]['status_code_distribution']['202'] > 1
        assert data['services'][0]['endpoints'][2]['status_code_distribution']['202'] == data['services'][0]['endpoints'][2]['request_counter']

        assert data['services'][0]['endpoints'][3]['hint'] == 'GET topic3 - 3'
        assert data['services'][0]['endpoints'][3]['request_counter'] > 0
        assert data['services'][0]['endpoints'][3]['avg_resp_time'] == 0
        assert data['services'][0]['endpoints'][3]['status_code_distribution']['200'] > 0
        assert data['services'][0]['endpoints'][3]['status_code_distribution']['200'] == data['services'][0]['endpoints'][3]['request_counter']

        assert data['services'][0]['endpoints'][4]['hint'] == 'GET topic4 - 4'
        assert data['services'][0]['endpoints'][4]['request_counter'] == 1
        assert data['services'][0]['endpoints'][4]['avg_resp_time'] == 0
        assert data['services'][0]['endpoints'][4]['status_code_distribution'] == {'200': 1}

        assert data['services'][0]['endpoints'][5]['hint'] == 'PUT topic5 - 4'
        assert data['services'][0]['endpoints'][5]['request_counter'] == 1
        assert data['services'][0]['endpoints'][5]['avg_resp_time'] == 0
        assert data['services'][0]['endpoints'][5]['status_code_distribution'] == {'202': 1}

        assert data['services'][0]['endpoints'][6]['hint'] == 'PUT topic6 - 5 (actor: actor6)'
        assert data['services'][0]['endpoints'][6]['request_counter'] == 1
        assert data['services'][0]['endpoints'][6]['avg_resp_time'] == 0
        assert data['services'][0]['endpoints'][6]['status_code_distribution'] == {'202': 1}

        assert data['services'][0]['endpoints'][7]['hint'] == 'PUT topic7 - 6 (actor: limitless)'
        assert data['services'][0]['endpoints'][7]['request_counter'] > 0
        assert data['services'][0]['endpoints'][7]['avg_resp_time'] == 0
        assert data['services'][0]['endpoints'][7]['status_code_distribution']['202'] > 0
        assert data['services'][0]['endpoints'][7]['status_code_distribution']['202'] == data['services'][0]['endpoints'][7]['request_counter']

        assert data['services'][0]['endpoints'][8]['hint'] == 'PUT topic8 - 7 (actor: short-loop)'
        assert data['services'][0]['endpoints'][8]['request_counter'] > 4
        assert data['services'][0]['endpoints'][8]['avg_resp_time'] == 0
        assert data['services'][0]['endpoints'][8]['status_code_distribution']['202'] > 4

        assert data['services'][0]['endpoints'][9]['hint'] == 'GET topic9 - 8 (actor: actor9)'
        assert data['services'][0]['endpoints'][9]['request_counter'] == 0
        assert data['services'][0]['endpoints'][9]['avg_resp_time'] == 0
        assert data['services'][0]['endpoints'][9]['status_code_distribution'] == {}

        assert data['services'][0]['endpoints'][10]['hint'] == 'PUT templated-producer - 9 (actor: templated-producer)'
        assert data['services'][0]['endpoints'][10]['request_counter'] == 2
        assert data['services'][0]['endpoints'][10]['avg_resp_time'] == 0
        assert data['services'][0]['endpoints'][10]['status_code_distribution'] == {'202': 2}

        assert data['services'][0]['endpoints'][11]['hint'] == 'GET topic10 - 10'
        assert data['services'][0]['endpoints'][11]['request_counter'] == 3
        assert data['services'][0]['endpoints'][11]['avg_resp_time'] == 0
        assert data['services'][0]['endpoints'][11]['status_code_distribution'] == {'200': 3}

        assert data['services'][1]['hint'] == 'http://%s:8001 - Mock for Service1' % SRV_8001_HOST
        assert data['services'][1]['request_counter'] == 0
        assert data['services'][1]['avg_resp_time'] == 0
        assert data['services'][1]['status_code_distribution'] == {}
        assert len(data['services'][1]['endpoints']) == 6

        if async_service_type not in ('gpubsub', 'amazonsqs', 'mqtt'):
            assert data['services'][2]['hint'] == '%s://localhost:%s' % (async_service_type, str(int(ASYNC_ADDR[async_service_type].split(':')[1]) + 1))
            assert data['services'][2]['request_counter'] == 0
            assert data['services'][2]['avg_resp_time'] == 0
            assert data['services'][2]['status_code_distribution'] == {}
            assert len(data['services'][2]['endpoints']) == 2

    def assert_management_post_config(self, async_consumer):
        global async_service_type

        key = 'key1'
        value = 'value101'
        headers = {
            'hdr1': 'val1',
            'global-hdrX': 'globalvalY',
            'global-hdr2': 'globalval2'
        }

        if async_service_type in ('redis', 'mqtt'):
            assert any(row[1] == value for row in async_consumer.log)
        else:
            assert any(row[0] == key and row[1] == value and row[2] == headers for row in async_consumer.log)

        key = 'key301'
        value = 'value3'
        headers = {
            'hdr3': 'val301',
            'global-hdrX': 'globalvalY',
            'global-hdr2': 'globalval2'
        }

        resp = httpx.get(MGMT + '/async/consumers/1', verify=False)
        assert 200 == resp.status_code
        assert resp.headers['Content-Type'] == 'application/json; charset=UTF-8'
        data = resp.json()

        self.assert_consumer_log(data, key, value, headers)

    def test_management_post_config(self):
        global async_service_type

        resp = httpx.get(MGMT + '/config', verify=False)
        assert 200 == resp.status_code
        assert resp.headers['Content-Type'] == 'application/json; charset=UTF-8'
        data = resp.json()

        if async_service_type not in ('redis', 'mqtt'):
            del data['globals']['headers']['global-hdr1']
            data['globals']['headers']['global-hdrX'] = 'globalvalY'
            data['services'][0]['actors'][2]['produce']['key'] = 'key301'
            data['services'][0]['actors'][2]['produce']['headers']['hdr3'] = 'val301'

        data['services'][0]['actors'][0]['produce']['value'] = 'value101'
        data['services'][0]['actors'][2]['delay'] = 2

        resp = httpx.post(MGMT + '/config', data=json.dumps(data), verify=False)
        assert 204 == resp.status_code

        time.sleep(ASYNC_CONSUME_WAIT / 10)

        queue, job = start_render_queue()
        async_service = getattr(sys.modules[__name__], '%sService' % async_service_type.capitalize())(
            ASYNC_ADDR[async_service_type],
            definition=DefinitionMockForAsync(None, PYBARS, queue)
        )
        async_actor = getattr(sys.modules[__name__], '%sActor' % async_service_type.capitalize())(0)
        async_service.add_actor(async_actor)
        async_consumer = getattr(sys.modules[__name__], '%sConsumer' % async_service_type.capitalize())('topic1', enable_topic_creation=True)
        async_actor.set_consumer(async_consumer)
        async_consumer_group = getattr(sys.modules[__name__], '%sConsumerGroup' % async_service_type.capitalize())()
        async_consumer_group.add_consumer(async_consumer)
        t = threading.Thread(target=async_consumer_group.consume, args=(), kwargs={})
        t.daemon = True
        t.start()

        if async_service_type == 'gpubsub':
            time.sleep(ASYNC_CONSUME_TIMEOUT / 24)

        resp = httpx.post(MGMT + '/async/producers/0', verify=False)
        assert 202 == resp.status_code

        self.assert_async_consume(
            self.assert_management_post_config,
            async_consumer
        )

        async_consumer_group._stop()
        t.join()
        job.kill()

    def test_management_get_resources(self):
        global async_service_type

        resp = httpx.get(MGMT + '/resources', verify=False)
        assert 200 == resp.status_code
        assert resp.headers['Content-Type'] == 'application/json; charset=UTF-8'
        data = resp.json()
        if async_service_type in ('redis', 'mqtt'):
            assert data == {'files': ['dataset.json', 'image.png', 'value_schema.json', 'value_schema_error.json']}
        else:
            assert data == {'files': ['dataset.json', 'image.png', 'templates/example.txt', 'value_schema.json', 'value_schema_error.json']}

    @pytest.mark.parametrize(('topic', 'key', 'value', 'headers', 'endpoint'), [
        (
            'topic21',
            'key21',
            'value21',
            {
                'hdr21': 'val21',
                'global-hdrX': 'globalvalY',
                'global-hdr2': 'globalval2'
            },
            '/endp1'
        ),
        (
            'topic22',
            'key22',
            'value22',
            {
                'hdr22': 'val22',
                'global-hdrX': 'globalvalY',
                'global-hdr2': 'globalval2'
            },
            '/endp2'
        )
    ])
    def test_trigger_async_producer(self, topic, key, value, headers, endpoint):
        global async_service_type

        queue, job = start_render_queue()
        async_service = getattr(sys.modules[__name__], '%sService' % async_service_type.capitalize())(
            ASYNC_ADDR[async_service_type],
            definition=DefinitionMockForAsync(None, PYBARS, queue)
        )
        async_actor = getattr(sys.modules[__name__], '%sActor' % async_service_type.capitalize())(0)
        async_service.add_actor(async_actor)
        async_consumer = getattr(sys.modules[__name__], '%sConsumer' % async_service_type.capitalize())(topic, enable_topic_creation=True)
        async_actor.set_consumer(async_consumer)
        async_consumer_group = getattr(sys.modules[__name__], '%sConsumerGroup' % async_service_type.capitalize())()
        async_consumer_group.add_consumer(async_consumer)
        t = threading.Thread(target=async_consumer_group.consume, args=(), kwargs={})
        t.daemon = True
        t.start()

        if async_service_type == 'gpubsub':
            time.sleep(ASYNC_CONSUME_TIMEOUT / 24)

        resp = httpx.get(SRV_8001 + endpoint, headers={'Host': SRV_8001_HOST})
        assert endpoint[1:] == resp.text

        self.assert_async_consume(
            self.assert_post_async_produce,
            async_consumer,
            key,
            value,
            headers
        )

        async_consumer_group._stop()
        t.join()
        job.kill()

    def test_trigger_async_producer_bad_requests(self):
        resp = httpx.get(SRV_8001 + '/endp3', headers={'Host': SRV_8001_HOST})
        assert 400 == resp.status_code

        resp = httpx.get(SRV_8001 + '/endp4', headers={'Host': SRV_8001_HOST})
        assert 400 == resp.status_code

        resp = httpx.get(SRV_8001 + '/endp5', headers={'Host': SRV_8001_HOST})
        assert 200 == resp.status_code

        resp = httpx.get(SRV_8001 + '/endp5', headers={'Host': SRV_8001_HOST})
        assert 200 == resp.status_code

        resp = httpx.get(SRV_8001 + '/endp5', headers={'Host': SRV_8001_HOST})
        assert 410 == resp.status_code

        resp = httpx.get(SRV_8001 + '/endp6', headers={'Host': SRV_8001_HOST})
        assert 410 == resp.status_code


class TestAsyncKafka(AsyncBase):

    @classmethod
    def setup_class(cls):
        global async_service_type

        async_service_type = 'kafka'
        super().setup_class()


class TestAsyncAMQP(AsyncBase):

    @classmethod
    def setup_class(cls):
        global async_service_type

        async_service_type = 'amqp'
        super().setup_class()


class TestAsyncRedis(AsyncBase):

    @classmethod
    def setup_class(cls):
        global async_service_type

        async_service_type = 'redis'
        super().setup_class()


class TestAsyncGpubsub(AsyncBase):

    @classmethod
    def setup_class(cls):
        global async_service_type

        async_service_type = 'gpubsub'
        super().setup_class()


class TestAsyncAmazonSQS(AsyncBase):

    @classmethod
    def setup_class(cls):
        global async_service_type

        async_service_type = 'amazonsqs'
        super().setup_class()


class TestAsyncMQTT(AsyncBase):

    @classmethod
    def setup_class(cls):
        global async_service_type

        async_service_type = 'mqtt'
        super().setup_class()


@pytest.mark.parametrize(('config'), [
    'configs/yaml/hbs/amqp_properties/config.yaml'
])
class TestAsyncAMQPProperties():

    def setup_method(self):
        config = self._item.callspec.getparam('config')
        self.mock_server_process = run_mock_server(get_config_path(config))

    def teardown_method(self):
        self.mock_server_process.terminate()

    def test_scheduled_producer_and_consumer(self, config):
        async_service_type = 'amqp'
        for topic in (
            'shipping-task'
        ):
            amqp_create_topic(ASYNC_ADDR[async_service_type], topic)
        resp = httpx.post(MGMT + '/traffic-log', data={"enable": True}, verify=False)
        assert 204 == resp.status_code

        time.sleep(10)

        resp = httpx.get(MGMT + '/traffic-log', verify=False)
        assert 200 == resp.status_code
        assert resp.headers['Content-Type'] == 'application/json; charset=UTF-8'
        data = resp.json()
        jsonschema_validate(data, HAR_JSON_SCHEMA)

        entries = data['log']['entries']

        parsed = urlparse(ASYNC_ADDR[async_service_type] if ASYNC_ADDR[async_service_type].startswith('http') else 'http://%s' % ASYNC_ADDR[async_service_type])
        netloc = parsed.netloc.split('@')[-1] if async_service_type == 'gpubsub' else parsed.netloc

        assert any(
            entry['request']['method'] == 'PUT'
            and  # noqa: W504, W503
            entry['request']['url'] == '%s://%s/shipping-task%s' % (async_service_type, netloc, '?key=shipping-task')
            and  # noqa: W504, W503
            entry['request']['headers'][0]['name'] == 'Global-Hdr1'
            and  # noqa: W504, W503
            entry['request']['headers'][0]['value'] == 'globalval1'
            and  # noqa: W504, W503
            entry['request']['headers'][1]['name'] == 'Global-Hdr2'
            and  # noqa: W504, W503
            entry['request']['headers'][1]['value'] == 'globalval2'
            and  # noqa: W504, W503
            entry['request']['headers'][2]['name'] == '__Typeid__'
            and  # noqa: W504, W503
            entry['request']['headers'][2]['value'] == 'works.weave.socks.shipping.entities.Shipment'
            and  # noqa: W504, W503
            entry['request']['headers'][3]['name'] == 'content_type'
            and  # noqa: W504, W503
            entry['request']['headers'][3]['value'] == 'application/json'
            and  # noqa: W504, W503
            entry['request']['headers'][4]['name'] == 'content_encoding'
            and  # noqa: W504, W503
            entry['request']['headers'][4]['value'] == 'UTF-8'
            and  # noqa: W504, W503
            entry['request']['headers'][5]['name'] == 'delivery_mode'
            and  # noqa: W504, W503
            entry['request']['headers'][5]['value'] == '2'
            and  # noqa: W504, W503
            entry['request']['headers'][6]['name'] == 'priority'
            and  # noqa: W504, W503
            entry['request']['headers'][6]['value'] == '0'
            and  # noqa: W504, W503
            entry['response']['status'] == 202
            for entry in entries
        )

        assert any(
            entry['request']['method'] == 'GET'
            and  # noqa: W504, W503
            entry['request']['url'] == '%s://%s/shipping-task%s' % (async_service_type, netloc, '?key=shipping-task')
            and  # noqa: W504, W503
            entry['response']['status'] == 200
            and  # noqa: W504, W503
            entry['response']['headers'][0]['name'] == 'Global-Hdr1'
            and  # noqa: W504, W503
            entry['response']['headers'][0]['value'] == 'globalval1'
            and  # noqa: W504, W503
            entry['response']['headers'][1]['name'] == 'Global-Hdr2'
            and  # noqa: W504, W503
            entry['response']['headers'][1]['value'] == 'globalval2'
            and  # noqa: W504, W503
            entry['response']['headers'][2]['name'] == '__Typeid__'
            and  # noqa: W504, W503
            entry['response']['headers'][2]['value'] == 'works.weave.socks.shipping.entities.Shipment'
            and  # noqa: W504, W503
            entry['response']['headers'][3]['name'] == 'X-%s-Message-Key' % PROGRAM.capitalize()
            and  # noqa: W504, W503
            entry['response']['headers'][3]['value'] == 'shipping-task'
            and  # noqa: W504, W503
            entry['response']['headers'][4]['name'] == 'Content_Type'
            and  # noqa: W504, W503
            entry['response']['headers'][4]['value'] == 'application/json'
            and  # noqa: W504, W503
            entry['response']['headers'][5]['name'] == 'Content_Encoding'
            and  # noqa: W504, W503
            entry['response']['headers'][5]['value'] == 'UTF-8'
            and  # noqa: W504, W503
            entry['response']['headers'][6]['name'] == 'Delivery_Mode'
            and  # noqa: W504, W503
            entry['response']['headers'][6]['value'] == '2'
            and  # noqa: W504, W503
            entry['response']['headers'][7]['name'] == 'Priority'
            and  # noqa: W504, W503
            entry['response']['headers'][7]['value'] == '0'
            for entry in entries
        )<|MERGE_RESOLUTION|>--- conflicted
+++ resolved
@@ -58,41 +58,6 @@
     _create_topic as redis_create_topic,
     build_single_payload_producer as redis_build_single_payload_producer
 )
-<<<<<<< HEAD
-from mockintosh.services.asynchronous.gpubsub import (  # noqa: F401
-    GpubsubService,
-    GpubsubActor,
-    GpubsubConsumer,
-    GpubsubConsumerGroup,
-    GpubsubProducer,
-    GpubsubProducerPayloadList,
-    GpubsubProducerPayload,
-    _create_topic as gpubsub_create_topic,
-    build_single_payload_producer as gpubsub_build_single_payload_producer
-)
-from mockintosh.services.asynchronous.amazonsqs import (  # noqa: F401
-    AmazonsqsService,
-    AmazonsqsActor,
-    AmazonsqsConsumer,
-    AmazonsqsConsumerGroup,
-    AmazonsqsProducer,
-    AmazonsqsProducerPayloadList,
-    AmazonsqsProducerPayload,
-    _create_topic as amazonsqs_create_topic,
-    build_single_payload_producer as amazonsqs_build_single_payload_producer
-)
-from mockintosh.services.asynchronous.mqtt import (  # noqa: F401
-    MqttService,
-    MqttActor,
-    MqttConsumer,
-    MqttConsumerGroup,
-    MqttProducer,
-    MqttProducerPayloadList,
-    MqttProducerPayload,
-    _create_topic as mqtt_create_topic,
-    build_single_payload_producer as mqtt_build_single_payload_producer
-)
-=======
 
 try:
     from mockintosh.services.asynchronous.gpubsub import (  # noqa: F401
@@ -124,7 +89,18 @@
 except ModuleNotFoundError:
     warnings.warn(WARN_AMAZONSQS_PACKAGE)
 
->>>>>>> b45b4f80
+from mockintosh.services.asynchronous.mqtt import (  # noqa: F401
+    MqttService,
+    MqttActor,
+    MqttConsumer,
+    MqttConsumerGroup,
+    MqttProducer,
+    MqttProducerPayloadList,
+    MqttProducerPayload,
+    _create_topic as mqtt_create_topic,
+    build_single_payload_producer as mqtt_build_single_payload_producer
+)
+
 from utilities import (
     DefinitionMockForAsync,
     get_config_path,
