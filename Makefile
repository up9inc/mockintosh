--- conflicted
+++ resolved
@@ -42,12 +42,8 @@
 	COVERAGE_NO_RUN=true coverage run --parallel mockintosh --wrong-arg || \
 	MOCKINTOSH_FALLBACK_TO_TIMEOUT=3 COVERAGE_PROCESS_START=.coveragerc pytest \
 		tests/test_features.py -s -vv --log-level=DEBUG && \
-<<<<<<< HEAD
-	date && \
-	${MAKE} down
-=======
-	docker stop $$(docker ps -a -q)
->>>>>>> 0d02418c
+	docker stop $$(docker ps -a -q) && \
+	date
 
 coverage-after:
 	coverage combine && \
@@ -75,5 +71,5 @@
 	cp tests_integrated/subdir/key.pem tests/configs/yaml/hbs/kafka/key.pem
 
 up-kafka:
-	date && docker-compose up -d zookeeper kafka && date && \
+	date && docker run -d -it --net=host up9inc/mockintosh:self-contained-kafka && date && \
 	sleep 5