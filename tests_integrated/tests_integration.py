--- conflicted
+++ resolved
@@ -502,12 +502,8 @@
             "response": ["11", "22", "33"]
         }]
         conf['endpoints'] = endps1
-<<<<<<< HEAD
-        resp = requests.post(SRV6 + '/__admin/config', data=yaml.dump(conf),
+        resp = requests.post(SRV6 + '/sub/__admin/config', data=yaml.dump(conf),
                              headers={"Content-Type": "application/x-yaml"})
-=======
-        resp = requests.post(SRV6 + '/sub/__admin/config', json=conf)
->>>>>>> 9a542c9b
         self.assertEqual(204, resp.status_code)
 
         resp = requests.get(SRV6 + '/endp1')
