--- conflicted
+++ resolved
@@ -465,6 +465,10 @@
         self.assertEqual(200, resp.status_code)
         self.assertEqual("application/x-yaml", resp.headers.get("content-type"))
 
+        resp = requests.get(SRV1 + '/__admin/config?format=yaml')
+        self.assertEqual(200, resp.status_code)
+        self.assertEqual("application/x-yaml", resp.headers.get("content-type"))
+
     def test_management_service(self):
         resp = requests.get(SRV1 + '/__admin/')
         self.assertEqual(200, resp.status_code)  # should return a HTML page
@@ -502,11 +506,7 @@
             "response": ["11", "22", "33"]
         }]
         conf['endpoints'] = endps1
-<<<<<<< HEAD
-        resp = requests.post(SRV6 + '/__admin/config', data=yaml.dump(conf),
-=======
         resp = requests.post(SRV6 + '/sub/__admin/config', data=yaml.dump(conf),
->>>>>>> 923190c5
                              headers={"Content-Type": "application/x-yaml"})
         self.assertEqual(204, resp.status_code)
 
