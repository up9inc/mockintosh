--- conflicted
+++ resolved
@@ -325,7 +325,16 @@
           ]
         },
         {
-<<<<<<< HEAD
+          "path": "/json-response",
+          "method": "POST",
+          "response": {
+            "headers": {
+              "Content-Type": "application/json"
+            },
+            "body": "{\"key\": [1, \"value\", null, false]}"
+          }
+        },
+        {
           "path": "/qstr-multiparam1?param[]={{val1}}&param[]={{val2}}",
           "response": "{{val1}} {{val2}}"
         },
@@ -336,16 +345,6 @@
         {
           "path": "/qstr-multiparam3?prefix-{{data}}-suffix",
           "response": "{{data}}"
-=======
-          "path": "/json-response",
-          "method": "POST",
-          "response": {
-            "headers": {
-              "Content-Type": "application/json"
-            },
-            "body": "{\"key\": [1, \"value\", null, false]}"
-          }
->>>>>>> ff067a83
         }
       ]
     },
