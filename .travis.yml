language: python
branches:
  only:
    - main
    - /(\d+\.?)+/
services:
  - docker
<<<<<<< HEAD
script:
  - echo Script
  - export TRAVIS_TAG=0.7
  - git checkout $TRAVIS_TAG
after_success:
  - if [[ $TRAVIS_TAG =~ ^([0-9]+\.?)+$ ]]; then git push --force origin gh-pages; else echo Not pushing "$TRAVIS_TAG"; fi
=======
addons:
  hosts:
    - service1.example.com
    - service2.example.com
    - service3.example.com
install:
  - travis_fold start "Install.Pip.Package" && make install-dev && pip3 show mockintosh && travis_fold end "Install.Pip.Package"
  - travis_fold start "Build.Image" && make build && docker image ls mockintosh && travis_fold end "Build.Image"
script:
  - stty cols 120
  - travis_fold start "Unit.Tests" && make test-with-coverage && travis_fold end "Unit.Tests"
  - travis_fold start "Integration.Tests" && make test-integration && travis_fold end "Integration.Tests"
after_success:
  - if [[ $TRAVIS_TAG =~ ^([0-9]+\.?)+$ ]]; then git push --force https://${GH_TOKEN}@github.com/up9inc/mockintosh.git HEAD:gh-pages; else echo Not pushing "$TRAVIS_TAG"; fi
  - make coverage-after
  - codecov
after_failure:
  - travis_fold start "server_log" && ( cat tests_integrated/server.log || echo No logfile) && travis_fold end "server_log" # the log from container
deploy:
  edge: true  # use latest v2 deploy
  provider: pypi
  #  skip_cleanup: true
  on:
    tags: true
>>>>>>> 9024471a
<|MERGE_RESOLUTION|>--- conflicted
+++ resolved
@@ -5,14 +5,6 @@
     - /(\d+\.?)+/
 services:
   - docker
-<<<<<<< HEAD
-script:
-  - echo Script
-  - export TRAVIS_TAG=0.7
-  - git checkout $TRAVIS_TAG
-after_success:
-  - if [[ $TRAVIS_TAG =~ ^([0-9]+\.?)+$ ]]; then git push --force origin gh-pages; else echo Not pushing "$TRAVIS_TAG"; fi
-=======
 addons:
   hosts:
     - service1.example.com
@@ -36,5 +28,4 @@
   provider: pypi
   #  skip_cleanup: true
   on:
-    tags: true
->>>>>>> 9024471a
+    tags: true