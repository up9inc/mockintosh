language: python
branches:
  only:
    - main
services:
  - docker
install:
  - pip3 install flake8
  - travis_fold start "Install.Pip.Package" && pip3 install -e .[dev] && pip3 show mockintosh && travis_fold end "Install.Pip.Package"
  - travis_fold start "Build.Image" && docker build . -t mockintosh && docker image ls mockintosh && travis_fold end "Build.Image"
script:
  - stty cols 120
  - travis_fold start "Unit.Tests" && pytest tests -s -v && travis_fold end "Unit.Tests"
<<<<<<< HEAD
  - travis_fold start "Integration.Tests" && docker run -d -p 8000-8010:8000-8010 -v `pwd`:/tmp chupeta -v -l /tmp/server.log /tmp/tests_integrated/integration_config.json && sleep 5 && pytest -v --log-level=DEBUG tests_integrated/tests_integration.py && travis_fold end "Integration.Tests"
=======
  - travis_fold start "Integration.Tests" && docker run -d -p 8000-8010:8000-8010 -v `pwd`:/tmp mockintosh -v -l /tmp/server.log /tmp/tests_integrated/integration_config.json && sleep 5 && pytest -v tests_integrated/tests_integration.py && travis_fold end "Integration.Tests"
>>>>>>> 1022f9e1
  - flake8
after_success:
  - codecov
after_failure:
  -  travis_fold start "server_log" && ( cat server.log || echo No logfile) && travis_fold end "server_log" # the log from container<|MERGE_RESOLUTION|>--- conflicted
+++ resolved
@@ -11,11 +11,7 @@
 script:
   - stty cols 120
   - travis_fold start "Unit.Tests" && pytest tests -s -v && travis_fold end "Unit.Tests"
-<<<<<<< HEAD
-  - travis_fold start "Integration.Tests" && docker run -d -p 8000-8010:8000-8010 -v `pwd`:/tmp chupeta -v -l /tmp/server.log /tmp/tests_integrated/integration_config.json && sleep 5 && pytest -v --log-level=DEBUG tests_integrated/tests_integration.py && travis_fold end "Integration.Tests"
-=======
-  - travis_fold start "Integration.Tests" && docker run -d -p 8000-8010:8000-8010 -v `pwd`:/tmp mockintosh -v -l /tmp/server.log /tmp/tests_integrated/integration_config.json && sleep 5 && pytest -v tests_integrated/tests_integration.py && travis_fold end "Integration.Tests"
->>>>>>> 1022f9e1
+  - travis_fold start "Integration.Tests" && docker run -d -p 8000-8010:8000-8010 -v `pwd`:/tmp mockintosh -v -l /tmp/server.log /tmp/tests_integrated/integration_config.json && sleep 5 && pytest -v --log-level=DEBUG tests_integrated/tests_integration.py && travis_fold end "Integration.Tests"
   - flake8
 after_success:
   - codecov
