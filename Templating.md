--- conflicted
+++ resolved
@@ -74,21 +74,11 @@
 
 ### Date
 
-<<<<<<< HEAD
 - `date.timestamp` - UNIX timestamp (UTC)
-- `date.timestamp -42` - UNIX timestamp (UTC) shifted 42 seconds back
-- `date.ftimestamp` - UNIX timestamp (UTC) in floating-point format (default precision: 3 digits)
-- `date.timefloat 30` - UNIX timestamp (UTC) in floating-point format, 30 seconds into future
-- `date.timefloat 0 5` - UNIX timestamp (UTC) in floating-point format, not shifted in time, with 5 digits precision
-- `date.date` - Current date (UTC) (default format is ISO 8601)
-- `date.date '%Y-%m-%d %H:%M'` - Current date (UTC) with format `%Y-%m-%d %H:%M`. For date and time formates please refer to [`strftime`](https://strftime.org/) reference.
-- `date.date '%Y-%m-%d 86400` - tomorrow's date
-=======
-- `date.time` - UNIX timestamp (UTC)
-- `date.time -42` - UNIX timestamp (UTC) shifted 42 back
-- `date.timefloat` - UNIX timestamp (UTC) in floating-point format (default: 7 decimal percision)
-- `date.timefloat 0.0 3` - UNIX timestamp (UTC) in floating-point format with 3 decimal precision
-- `date.timefloat 3.14` - UNIX timestamp (UTC) in floating-point format with 7 decimal precision, shifted 3.14 forward
+- `date.timestamp -42` - UNIX timestamp (UTC) shifted 42 back
+- `date.ftimestamp` - UNIX timestamp (UTC) in floating-point format (default: 7 decimal percision)
+- `date.ftimestamp 0.0 3` - UNIX timestamp (UTC) in floating-point format with 3 decimal precision
+- `date.ftimestamp 3.14` - UNIX timestamp (UTC) in floating-point format with 7 decimal precision, shifted 3.14 forward
 - `date.date` - Current date (UTC) (default format: `%Y-%m-%dT%H:%M:%S.%f`)
 - `date.date '%Y-%m-%d %H:%M'` Current date (UTC) with format `%Y-%m-%d %H:%M`. For date and time formates please refer to [`strftime`](https://strftime.org/) reference.
 
@@ -107,7 +97,6 @@
   "1_minute_forward": "{{ date.date '%Y-%m-%d %H:%M %f' 60 }}"
 }
 ```
->>>>>>> 8c0ab35e
 
 ### Faker
 
