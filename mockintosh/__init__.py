--- conflicted
+++ resolved
@@ -1,6 +1,3 @@
-<<<<<<< HEAD
-__version__ = "0.12"
-=======
 #!/usr/bin/python3
 # -*- coding: utf-8 -*-
 
@@ -268,5 +265,4 @@
                 services_list=services_list,
                 tags=tags,
                 load_override=load_override
-            )
->>>>>>> 100b1fdd
+            )