--- conflicted
+++ resolved
@@ -21,21 +21,15 @@
     ManagementRootHandler,
     ManagementConfigHandler,
     ManagementStatsHandler,
-<<<<<<< HEAD
+    ManagementResetIteratorsHandler,
     ManagementUnhandledHandler,
-=======
-    ManagementResetIteratorsHandler,
->>>>>>> 266edff5
     ManagementServiceRootHandler,
     ManagementServiceRootRedirectHandler,
     ManagementServiceConfigHandler,
     ManagementServiceStatsHandler,
-<<<<<<< HEAD
+    ManagementServiceResetIteratorsHandler,
     ManagementServiceUnhandledHandler,
     UnhandledData
-=======
-    ManagementServiceResetIteratorsHandler
->>>>>>> 266edff5
 )
 from mockintosh.overrides import Application
 from mockintosh.stats import Stats
@@ -294,13 +288,16 @@
                     )
                 ),
                 (
-<<<<<<< HEAD
+                    '/%s/reset-iterators' % management_root,
+                    ManagementServiceResetIteratorsHandler,
+                    dict(
+                        http_server=self,
+                        service_id=service['internalServiceId']
+                    )
+                ),
+                (
                     '/%s/unhandled' % management_root,
                     ManagementServiceUnhandledHandler,
-=======
-                    '/%s/reset-iterators' % management_root,
-                    ManagementServiceResetIteratorsHandler,
->>>>>>> 266edff5
                     dict(
                         http_server=self,
                         service_id=service['internalServiceId']
@@ -370,13 +367,15 @@
                     )
                 ),
                 (
-<<<<<<< HEAD
+                    '/reset-iterators',
+                    ManagementResetIteratorsHandler,
+                    dict(
+                        http_server=self
+                    )
+                ),
+                (
                     '/unhandled',
                     ManagementUnhandledHandler,
-=======
-                    '/reset-iterators',
-                    ManagementResetIteratorsHandler,
->>>>>>> 266edff5
                     dict(
                         http_server=self
                     )
