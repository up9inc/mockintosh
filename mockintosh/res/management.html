--- conflicted
+++ resolved
@@ -150,7 +150,6 @@
             cursor: pointer
         }
 
-<<<<<<< HEAD
         footer {
             border-top: 0.0625rem solid rgba(0, 0, 0, .05);
             padding: 1rem 0;
@@ -158,10 +157,10 @@
 
         .swagger-ui .wrapper {
             padding: 0;
-=======
+        }
+
         .resp-tags {
             margin-right: 1rem;
->>>>>>> f38c0cfb
         }
     </style>
 </head>
@@ -245,13 +244,14 @@
             </div>
         </div>
         <div class="tab-pane fade" id="config" role="tabpanel" aria-labelledby="home-tab">
-<<<<<<< HEAD
             <div class="tab-data">
                 <div class="controls">
-                    <select></select>
+                    <select class="filename"></select>
                     <button class="btn btn-sm btn-primary">Load</button>
                     <button class="btn btn-sm btn-success">Apply Changes</button>
                     <button class="btn btn-info btn-sm pull-right">Reset Dataset Iterators</button>
+                    <span class="pull-right resp-tags"><label>Enable tag: <select><option
+                    value="">None</option></select></label></span>
                 </div>
 
                 <div class="tab-data-horizontal">
@@ -260,15 +260,6 @@
                     </div>
                 </div>
             </div>
-=======
-            <select class="filename"></select>
-            <button class="btn btn-sm btn-primary">Load</button>
-            <button class="btn btn-sm btn-success">Apply Changes</button>
-            <button class="btn btn-info btn-sm pull-right">Reset Dataset Iterators</button>
-            <span class="pull-right resp-tags"><label>Enable tag: <select><option
-                    value="">None</option></select></label></span>
-            <pre contenteditable="true" class="border rounded" style="margin-top: 0.25em; padding:0.25em"></pre>
->>>>>>> f38c0cfb
         </div>
         <div class="tab-pane fade" id="unhandled" role="tabpanel" aria-labelledby="unhandled-tab">
             <div class="tab-data">
@@ -280,11 +271,10 @@
             </div>
         </div>
         <div class="tab-pane fade" id="reqlog" role="tabpanel" aria-labelledby="reqlog-tab">
-<<<<<<< HEAD
             <div class="tab-data">
                 <div class="controls">
                     <div>
-                        <input type="checkbox"/> Enable Traffic Log
+                        <label><input type="checkbox"/> Enable Traffic Log</label>
                         <button class="btn btn-sm btn-info pull-right">Clear</button>
                     </div>
                 </div>
@@ -292,19 +282,6 @@
                 <div class="tab-data-horizontal">
                     <div class="left">
                         <ul class="traffic-items list-group small">
-=======
-            <table class="table">
-                <tr class="row">
-                    <td class="col-md-4" style="border-right: 1px solid silver; border-top: none; overflow-y: auto">
-                        <div>
-                            <label>
-                                <input type="checkbox"/>
-                                Enable Traffic Log
-                            </label>
-                            <button class="btn btn-sm btn-info pull-right">Clear</button>
-                        </div>
-                        <ul class="traffic-items list-group small" style="margin-top: 1rem">
->>>>>>> f38c0cfb
                         </ul>
                     </div>
                     <div class="right traffic-details">
@@ -526,7 +503,6 @@
                 body.empty().text(entry.response.content.text);
                 if (entry.response.content.encoding) {
                     body.prepend("Base64 Encoded:\n");
-<<<<<<< HEAD
                 }
 
                 if (resp_ctype && resp_ctype.startsWith("application/json")) {
@@ -539,8 +515,6 @@
 
                 if (resp_ctype && resp_ctype.startsWith("text/xml")) {
                     useCodeHighlight(body, body.text(), 'xml');
-=======
->>>>>>> f38c0cfb
                 }
             }
 
