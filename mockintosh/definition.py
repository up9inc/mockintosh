#!/usr/bin/python3
# -*- coding: utf-8 -*-

"""
.. module:: __init__
    :synopsis: module that contains a class that encompasses the properties of the configuration file and maps it.
"""

import sys
import logging
from collections import OrderedDict
from os import path, environ
from urllib.parse import parse_qs
from typing import (
    List,
    Union,
    Tuple
)

import yaml
from jsonschema import validate

from mockintosh.constants import PROGRAM, WARN_GPUBSUB_PACKAGE, WARN_AMAZONSQS_PACKAGE
from mockintosh.builders import ConfigRootBuilder
from mockintosh.helpers import _detect_engine, _urlsplit
from mockintosh.config import (
    ConfigRoot,
    ConfigHttpService,
    ConfigAsyncService,
    ConfigMultiProduce,
    ConfigGlobals
)
from mockintosh.recognizers import (
    PathRecognizer,
    HeadersRecognizer,
    QueryStringRecognizer,
    BodyTextRecognizer,
    BodyUrlencodedRecognizer,
    BodyMultipartRecognizer,
    AsyncProducerValueRecognizer,
    AsyncProducerKeyRecognizer,
    AsyncProducerHeadersRecognizer,
    AsyncProducerAmqpPropertiesRecognizer
)
from mockintosh.services.http import (
    HttpService,
    HttpEndpoint,
    HttpBody
)
from mockintosh.services.asynchronous.kafka import (  # noqa: F401
    KafkaService,
    KafkaActor,
    KafkaConsumer,
    KafkaProducer,
    KafkaProducerPayloadList,
    KafkaProducerPayload
)
from mockintosh.services.asynchronous.amqp import (  # noqa: F401
    AmqpService,
    AmqpActor,
    AmqpConsumer,
    AmqpProducer,
    AmqpProducerPayloadList,
    AmqpProducerPayload
)
from mockintosh.services.asynchronous.redis import (  # noqa: F401
    RedisService,
    RedisActor,
    RedisConsumer,
    RedisProducer,
    RedisProducerPayloadList,
    RedisProducerPayload
)
<<<<<<< HEAD
from mockintosh.services.asynchronous.gpubsub import (  # noqa: F401
    GpubsubService,
    GpubsubActor,
    GpubsubConsumer,
    GpubsubProducer,
    GpubsubProducerPayloadList,
    GpubsubProducerPayload
)
from mockintosh.services.asynchronous.amazonsqs import (  # noqa: F401
    AmazonsqsService,
    AmazonsqsActor,
    AmazonsqsConsumer,
    AmazonsqsProducer,
    AmazonsqsProducerPayloadList,
    AmazonsqsProducerPayload
)
from mockintosh.services.asynchronous.mqtt import (  # noqa: F401
    MqttService,
    MqttActor,
    MqttConsumer,
    MqttProducer,
    MqttProducerPayloadList,
    MqttProducerPayload
)
=======

try:
    from mockintosh.services.asynchronous.gpubsub import (  # noqa: F401
        GpubsubService,
        GpubsubActor,
        GpubsubConsumer,
        GpubsubProducer,
        GpubsubProducerPayloadList,
        GpubsubProducerPayload
    )
except ModuleNotFoundError:
    pass

try:
    from mockintosh.services.asynchronous.amazonsqs import (  # noqa: F401
        AmazonsqsService,
        AmazonsqsActor,
        AmazonsqsConsumer,
        AmazonsqsProducer,
        AmazonsqsProducerPayloadList,
        AmazonsqsProducerPayload
    )
except ModuleNotFoundError:
    pass

>>>>>>> b45b4f80
from mockintosh.exceptions import (
    UnrecognizedConfigFileFormat,
    AsyncProducerListQueueMismatch
)
from mockintosh.templating import RenderingQueue
from mockintosh.stats import Stats
from mockintosh.logs import Logs

stats = Stats()
logs = Logs()


class Definition:

    def __init__(
        self,
        source: str,
        schema: dict,
        rendering_queue: RenderingQueue,
        is_file: bool = True,
        load_override: Union[dict, None] = None
    ):
        self.source = source
        self.source_text = None if is_file else source
        data_dir_override = environ.get('%s_DATA_DIR' % PROGRAM.upper(), None)
        if data_dir_override is not None:
            self.source_dir = path.abspath(data_dir_override)
        else:
            self.source_dir = path.dirname(path.abspath(source)) if source is not None and is_file else None
        self.data = None
        self.schema = schema
        self.rendering_queue = rendering_queue
        if load_override is not None:
            self.data = load_override
        else:
            self.load()
            self.validate()
        self.template_engine = _detect_engine(self.data, 'config')
        self.stats = stats
        self.logs = logs
        self.services, self.config_root = self.analyze(self.data)
        self.globals = self.config_root.globals

    def load(self) -> None:
        if self.source_text is None:
            with open(self.source, 'r') as file:
                logging.info('Reading configuration file from path: %s', self.source)
                self.source_text = file.read()
                logging.debug('Configuration text: %s', self.source_text)

        try:
            self.data = yaml.safe_load(self.source_text)
            logging.info('Configuration file is a valid YAML file.')
        except (yaml.scanner.ScannerError, yaml.parser.ParserError) as e:
            raise UnrecognizedConfigFileFormat(
                'Configuration file is neither a JSON file nor a YAML file!',
                self.source,
                str(e)
            )

    def validate(self):
        validate(instance=self.data, schema=self.schema)
        logging.info('Configuration file is valid according to the JSON schema.')

    def analyze(self, data: dict) -> Tuple[
        List[
            Union[
                HttpService,
                KafkaService,
                AmqpService,
                RedisService,
                GpubsubService,
                AmazonsqsService,
                MqttService
            ]
        ],
        ConfigRoot
    ]:
        config_root_builder = ConfigRootBuilder()
        config_root = config_root_builder.build(data)

        for service in ConfigAsyncService.services:
            service.address_template_renderer(
                self.template_engine,
                self.rendering_queue
            )

        new_services = []
        for service in config_root.services:
            self.logs.add_service(service.get_name())
            self.stats.add_service(service.get_hint())

            if isinstance(service, ConfigAsyncService):
                new_services.append(self.analyze_async_service(service))
            elif isinstance(service, ConfigHttpService):
                new_services.append(
                    self.analyze_http_service(
                        service,
                        self.template_engine,
                        self.rendering_queue,
                        performance_profiles=config_root.performance_profiles,
                        global_performance_profile=None if config_root.globals is None else config_root.globals.performance_profile
                    )
                )

        return new_services, config_root

    def analyze_http_service(
        self,
        service: ConfigHttpService,
        template_engine: str,
        rendering_queue: RenderingQueue,
        performance_profiles: Union[dict, None] = None,
        global_performance_profile: Union[ConfigGlobals, None] = None,
        internal_http_service_id: Union[int, None] = None
    ):
        performance_profiles = {} if performance_profiles is None else performance_profiles
        http_service = HttpService(
            service.port,
            service.name,
            service.hostname,
            service.ssl,
            service.ssl_cert_file,
            service.ssl_key_file,
            service.management_root,
            service.oas,
            service.performance_profile,
            service.fallback_to,
            service.internal_service_id,
            internal_http_service_id=internal_http_service_id
        )
        service._impl = http_service

        service_perfomance_profile = service.performance_profile if service.performance_profile is not None else global_performance_profile
        for endpoint in service.endpoints:
            orig_path = endpoint.path
            params = {}
            context = OrderedDict()
            performance_profile = performance_profiles.get(
                endpoint.performance_profile if endpoint.performance_profile is not None else service_perfomance_profile,
                None
            )
            if performance_profile is not None:
                performance_profile = performance_profile.actuator

            scheme, netloc, path, query, fragment = _urlsplit(endpoint.path)
            query_string = {}
            parsed_query = parse_qs(query, keep_blank_values=True)
            query_string.update(endpoint.query_string)
            query_string.update({k: parsed_query[k] for k, v in parsed_query.items()})

            path_recognizer = PathRecognizer(
                path,
                params,
                context,
                template_engine,
                rendering_queue
            )
            path, priority = path_recognizer.recognize()

            headers_recognizer = HeadersRecognizer(
                endpoint.headers,
                params,
                context,
                template_engine,
                rendering_queue
            )
            headers = headers_recognizer.recognize()

            query_string_recognizer = QueryStringRecognizer(
                query_string,
                params,
                context,
                template_engine,
                rendering_queue
            )
            query_string = query_string_recognizer.recognize()

            http_body = None
            if endpoint.body is not None:
                body_text_recognizer = BodyTextRecognizer(
                    endpoint.body.text,
                    params,
                    context,
                    template_engine,
                    rendering_queue
                )
                text = body_text_recognizer.recognize()

                body_urlencoded_recognizer = BodyUrlencodedRecognizer(
                    endpoint.body.urlencoded,
                    params,
                    context,
                    template_engine,
                    rendering_queue
                )
                urlencoded = body_urlencoded_recognizer.recognize()

                body_multipart_recognizer = BodyMultipartRecognizer(
                    endpoint.body.multipart,
                    params,
                    context,
                    template_engine,
                    rendering_queue
                )
                multipart = body_multipart_recognizer.recognize()

                http_body = HttpBody(
                    endpoint.body.schema,
                    text,
                    urlencoded,
                    multipart
                )

            http_service.add_endpoint(
                HttpEndpoint(
                    endpoint.id,
                    orig_path,
                    params,
                    context,
                    performance_profile,
                    priority,
                    path,
                    endpoint.comment,
                    endpoint.method,
                    query_string,
                    headers,
                    http_body,
                    endpoint.dataset,
                    endpoint.response,
                    endpoint.multi_responses_looped,
                    endpoint.dataset_looped
                )
            )

        return http_service

    def analyze_async_service(
        self,
        service: ConfigAsyncService
    ):
        if service.type == 'gpubsub':
            try:
                import mockintosh.services.asynchronous.gpubsub  # noqa: F401
            except ModuleNotFoundError:
                logging.error(WARN_GPUBSUB_PACKAGE)
                raise
        elif service.type == 'amazonsqs':
            try:
                import mockintosh.services.asynchronous.amazonsqs  # noqa: F401
            except ModuleNotFoundError:
                logging.error(WARN_AMAZONSQS_PACKAGE)
                raise

        class_name_prefix = service.type.capitalize()
        async_service = getattr(sys.modules[__name__], '%sService' % class_name_prefix)(
            service.address,
            name=service.name,
            definition=self,
            _id=service.internal_service_id,
            ssl=service.ssl
        )
        service._impl = async_service

        for i, actor in enumerate(service.actors):
            async_actor = getattr(sys.modules[__name__], '%sActor' % class_name_prefix)(i, actor.name)
            async_service.add_actor(async_actor)

            if actor.consume is not None:
                capture_limit = actor.consume.capture

                value = actor.consume.value
                key = actor.consume.key
                headers = actor.consume.headers
                amqp_properties = actor.consume.amqp_properties

                params = async_actor.params
                context = async_actor.context

                async_producer_value_recognizer = AsyncProducerValueRecognizer(
                    value,
                    params,
                    context,
                    self.template_engine,
                    self.rendering_queue
                )
                value = async_producer_value_recognizer.recognize()

                async_producer_key_recognizer = AsyncProducerKeyRecognizer(
                    key,
                    params,
                    context,
                    self.template_engine,
                    self.rendering_queue
                )
                key = async_producer_key_recognizer.recognize()

                async_producer_headers_recognizer = AsyncProducerHeadersRecognizer(
                    {} if headers is None else headers.payload,
                    params,
                    context,
                    self.template_engine,
                    self.rendering_queue
                )
                headers = async_producer_headers_recognizer.recognize()

                async_producer_amqp_properties_recognizer = AsyncProducerAmqpPropertiesRecognizer(
                    {} if amqp_properties is None else amqp_properties.__dict__,
                    params,
                    context,
                    self.template_engine,
                    self.rendering_queue
                )
                amqp_properties = async_producer_amqp_properties_recognizer.recognize()

                async_consumer = getattr(sys.modules[__name__], '%sConsumer' % class_name_prefix)(
                    actor.consume.queue,
                    schema=actor.consume.schema,
                    value=value,
                    key=key,
                    headers=headers,
                    amqp_properties=amqp_properties,
                    capture_limit=capture_limit
                )
                async_actor.set_consumer(async_consumer)

            async_actor.set_delay(actor.delay)

            if actor.produce is not None:
                queue = None
                payload_list = getattr(sys.modules[__name__], '%sProducerPayloadList' % class_name_prefix)()

                produce_list = []
                if isinstance(actor.produce, ConfigMultiProduce):
                    queue = actor.produce.produce_list[0].queue
                    for _produce in actor.produce.produce_list:
                        if queue != _produce.queue:
                            raise AsyncProducerListQueueMismatch(async_actor.get_hint())
                    produce_list += actor.produce.produce_list
                else:
                    queue = actor.produce.queue
                    produce_list += [actor.produce]

                for produce in produce_list:
                    payload = getattr(sys.modules[__name__], '%sProducerPayload' % class_name_prefix)(
                        produce.value,
                        key=produce.key,
                        headers={} if produce.headers is None else produce.headers.payload,
                        amqp_properties={} if produce.amqp_properties is None else produce.amqp_properties.__dict__,
                        tag=produce.tag,
                        enable_topic_creation=produce.create
                    )
                    payload_list.add_payload(payload)

                async_producer = getattr(sys.modules[__name__], '%sProducer' % class_name_prefix)(queue, payload_list)
                async_actor.set_producer(async_producer)

            async_actor.set_limit(actor.limit)

            async_actor.set_dataset(actor.dataset)

            async_actor.multi_payloads_looped = actor.multi_payloads_looped
            async_actor.dataset_looped = actor.dataset_looped

        return async_service<|MERGE_RESOLUTION|>--- conflicted
+++ resolved
@@ -71,32 +71,6 @@
     RedisProducerPayloadList,
     RedisProducerPayload
 )
-<<<<<<< HEAD
-from mockintosh.services.asynchronous.gpubsub import (  # noqa: F401
-    GpubsubService,
-    GpubsubActor,
-    GpubsubConsumer,
-    GpubsubProducer,
-    GpubsubProducerPayloadList,
-    GpubsubProducerPayload
-)
-from mockintosh.services.asynchronous.amazonsqs import (  # noqa: F401
-    AmazonsqsService,
-    AmazonsqsActor,
-    AmazonsqsConsumer,
-    AmazonsqsProducer,
-    AmazonsqsProducerPayloadList,
-    AmazonsqsProducerPayload
-)
-from mockintosh.services.asynchronous.mqtt import (  # noqa: F401
-    MqttService,
-    MqttActor,
-    MqttConsumer,
-    MqttProducer,
-    MqttProducerPayloadList,
-    MqttProducerPayload
-)
-=======
 
 try:
     from mockintosh.services.asynchronous.gpubsub import (  # noqa: F401
@@ -122,7 +96,15 @@
 except ModuleNotFoundError:
     pass
 
->>>>>>> b45b4f80
+from mockintosh.services.asynchronous.mqtt import (  # noqa: F401
+    MqttService,
+    MqttActor,
+    MqttConsumer,
+    MqttProducer,
+    MqttProducerPayloadList,
+    MqttProducerPayload
+)
+
 from mockintosh.exceptions import (
     UnrecognizedConfigFileFormat,
     AsyncProducerListQueueMismatch
